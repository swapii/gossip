package parser

import (
	"github.com/stefankopieczek/gossip/base"
<<<<<<< HEAD
=======
	"github.com/stefankopieczek/gossip/log"
>>>>>>> da35d551
	"github.com/stefankopieczek/gossip/utils"
)

import (
	"bytes"
	"fmt"
	"strconv"
	"strings"
	"testing"
<<<<<<< HEAD
=======
	"time"
>>>>>>> da35d551
)

// Level of logs output during testing.
var c_LOG_LEVEL = log.INFO

var testsRun int
var testsPassed int

type input interface {
	String() string
	evaluate() result
}
type result interface {
	// Slight unpleasantness: equals is asymmetrical and should be called on an
	// expected value with the true result as the target.
	// This is necessary in order for the reason strings to come out right.
	equals(other result) (equal bool, reason string)
}
type test struct {
	args     input
	expected result
}

func doTests(tests []test, t *testing.T) {
	for _, test := range tests {
		testsRun++
		output := test.args.evaluate()
		pass, reason := test.expected.equals(output)
		if !pass {
			t.Errorf("Failure on input \"%s\" : %s", test.args.String(), reason)
		} else {
			testsPassed++
		}
	}
}

// Pass and fail placeholders
var fail error = fmt.Errorf("A bad thing happened.")
var pass error = nil

// Need to define immutable variables in order to pointer to them.
var alice = "alice"
var aliceAddr = "sip:alice@wonderland.com"
var aliceAddrQuot = "<sip:alice@wonderland.com>"
var aliceAddrQuotSp = "<sip: alice@wonderland.com>"
var aliceTitle = "Alice"
var aliceLiddell = "Alice Liddell"
var bar string = "bar"
var barQuote string = "\"bar\""
var barQuote2 string = "\"bar"
var barQuote3 string = "bar\""
var barBaz string = "bar;baz"
var baz string = "baz"
var bob string = "bob"
var boop string = "boop"
var b string = "b"
var empty string = ""
var hatter = "hatter"
var hunter2 string = "Hunter2"
var madHatter string = "Madison Hatter"
var port5060 uint16 = uint16(5060)
var kat string = "kat"
var ui16_5 uint16 = uint16(5)
var ui16_5060 = uint16(5060)
var ui16_9 uint16 = uint16(9)

<<<<<<< HEAD
func TestParams(t *testing.T) {
	doTests([]test{
		// TEST: parseParams
		test{&paramInput{";foo=bar", ';', ';', 0, false, true}, &paramResult{pass, map[string]*string{"foo": &bar}, 8}},
		test{&paramInput{";foo=", ';', ';', 0, false, true}, &paramResult{pass, map[string]*string{"foo": &empty}, 5}},
		test{&paramInput{";foo", ';', ';', 0, false, true}, &paramResult{pass, map[string]*string{"foo": nil}, 4}},
		test{&paramInput{";foo=bar!hello", ';', ';', '!', false, true}, &paramResult{pass, map[string]*string{"foo": &bar}, 8}},
		test{&paramInput{";foo!hello", ';', ';', '!', false, true}, &paramResult{pass, map[string]*string{"foo": nil}, 4}},
		test{&paramInput{";foo=!hello", ';', ';', '!', false, true}, &paramResult{pass, map[string]*string{"foo": &empty}, 5}},
		test{&paramInput{";foo=bar!h;l!o", ';', ';', '!', false, true}, &paramResult{pass, map[string]*string{"foo": &bar}, 8}},
		test{&paramInput{";foo!h;l!o", ';', ';', '!', false, true}, &paramResult{pass, map[string]*string{"foo": nil}, 4}},
		test{&paramInput{"foo!h;l!o", ';', ';', '!', false, true}, &paramResult{fail, map[string]*string{}, 0}},
		test{&paramInput{"foo;h;l!o", ';', ';', '!', false, true}, &paramResult{fail, map[string]*string{}, 0}},
		test{&paramInput{";foo=bar;baz=boop", ';', ';', 0, false, true}, &paramResult{pass, map[string]*string{"foo": &bar, "baz": &boop}, 17}},
		test{&paramInput{";foo=bar;baz=boop!lol", ';', ';', '!', false, true}, &paramResult{pass, map[string]*string{"foo": &bar, "baz": &boop}, 17}},
		test{&paramInput{";foo=bar;baz", ';', ';', 0, false, true}, &paramResult{pass, map[string]*string{"foo": &bar, "baz": nil}, 12}},
		test{&paramInput{";foo;baz=boop", ';', ';', 0, false, true}, &paramResult{pass, map[string]*string{"foo": nil, "baz": &boop}, 13}},
		test{&paramInput{";foo=bar;baz=boop;a=b", ';', ';', 0, false, true}, &paramResult{pass, map[string]*string{"foo": &bar, "baz": &boop, "a": &b}, 21}},
		test{&paramInput{";foo;baz=boop;a=b", ';', ';', 0, false, true}, &paramResult{pass, map[string]*string{"foo": nil, "baz": &boop, "a": &b}, 17}},
		test{&paramInput{";foo=bar;baz;a=b", ';', ';', 0, false, true}, &paramResult{pass, map[string]*string{"foo": &bar, "baz": nil, "a": &b}, 16}},
		test{&paramInput{";foo=bar;baz=boop;a", ';', ';', 0, false, true}, &paramResult{pass, map[string]*string{"foo": &bar, "baz": &boop, "a": nil}, 19}},
		test{&paramInput{";foo=bar;baz=;a", ';', ';', 0, false, true}, &paramResult{pass, map[string]*string{"foo": &bar, "baz": &empty, "a": nil}, 15}},
		test{&paramInput{";foo=;baz=bob;a", ';', ';', 0, false, true}, &paramResult{pass, map[string]*string{"foo": &empty, "baz": &bob, "a": nil}, 15}},
		test{&paramInput{"foo=bar", ';', ';', 0, false, true}, &paramResult{fail, map[string]*string{}, 0}},
		test{&paramInput{"$foo=bar", '$', ',', 0, false, true}, &paramResult{pass, map[string]*string{"foo": &bar}, 8}},
		test{&paramInput{"$foo", '$', ',', 0, false, true}, &paramResult{pass, map[string]*string{"foo": nil}, 4}},
		test{&paramInput{"$foo=bar!hello", '$', ',', '!', false, true}, &paramResult{pass, map[string]*string{"foo": &bar}, 8}},
		test{&paramInput{"$foo#hello", '$', ',', '#', false, true}, &paramResult{pass, map[string]*string{"foo": nil}, 4}},
		test{&paramInput{"$foo=bar!h;,!o", '$', ',', '!', false, true}, &paramResult{pass, map[string]*string{"foo": &bar}, 8}},
		test{&paramInput{"$foo!h;l!,", '$', ',', '!', false, true}, &paramResult{pass, map[string]*string{"foo": nil}, 4}},
		test{&paramInput{"foo!h;l!o", '$', ',', '!', false, true}, &paramResult{fail, map[string]*string{}, 0}},
		test{&paramInput{"foo,h,l!o", '$', ',', '!', false, true}, &paramResult{fail, map[string]*string{}, 0}},
		test{&paramInput{"$foo=bar,baz=boop", '$', ',', 0, false, true}, &paramResult{pass, map[string]*string{"foo": &bar, "baz": &boop}, 17}},
		test{&paramInput{"$foo=bar;baz", '$', ',', 0, false, true}, &paramResult{pass, map[string]*string{"foo": &barBaz}, 12}},
		test{&paramInput{"$foo=bar,baz=boop!lol", '$', ',', '!', false, true}, &paramResult{pass, map[string]*string{"foo": &bar, "baz": &boop}, 17}},
		test{&paramInput{"$foo=bar,baz", '$', ',', 0, false, true}, &paramResult{pass, map[string]*string{"foo": &bar, "baz": nil}, 12}},
		test{&paramInput{"$foo=,baz", '$', ',', 0, false, true}, &paramResult{pass, map[string]*string{"foo": &empty, "baz": nil}, 9}},
		test{&paramInput{"$foo,baz=boop", '$', ',', 0, false, true}, &paramResult{pass, map[string]*string{"foo": nil, "baz": &boop}, 13}},
		test{&paramInput{"$foo=bar,baz=boop,a=b", '$', ',', 0, false, true}, &paramResult{pass, map[string]*string{"foo": &bar, "baz": &boop, "a": &b}, 21}},
		test{&paramInput{"$foo,baz=boop,a=b", '$', ',', 0, false, true}, &paramResult{pass, map[string]*string{"foo": nil, "baz": &boop, "a": &b}, 17}},
		test{&paramInput{"$foo=bar,baz,a=b", '$', ',', 0, false, true}, &paramResult{pass, map[string]*string{"foo": &bar, "baz": nil, "a": &b}, 16}},
		test{&paramInput{"$foo=bar,baz=boop,a", '$', ',', 0, false, true}, &paramResult{pass, map[string]*string{"foo": &bar, "baz": &boop, "a": nil}, 19}},
		test{&paramInput{";foo", ';', ';', 0, false, false}, &paramResult{fail, map[string]*string{}, 0}},
		test{&paramInput{";foo=", ';', ';', 0, false, false}, &paramResult{pass, map[string]*string{"foo": &empty}, 5}},
		test{&paramInput{";foo=bar;baz=boop", ';', ';', 0, false, false}, &paramResult{pass, map[string]*string{"foo": &bar, "baz": &boop}, 17}},
		test{&paramInput{";foo=bar;baz", ';', ';', 0, false, false}, &paramResult{fail, map[string]*string{}, 0}},
		test{&paramInput{";foo;bar=baz", ';', ';', 0, false, false}, &paramResult{fail, map[string]*string{}, 0}},
		test{&paramInput{";foo=;baz=boop", ';', ';', 0, false, false}, &paramResult{pass, map[string]*string{"foo": &empty, "baz": &boop}, 14}},
		test{&paramInput{";foo=bar;baz=", ';', ';', 0, false, false}, &paramResult{pass, map[string]*string{"foo": &bar, "baz": &empty}, 13}},
		test{&paramInput{"$foo=bar,baz=,a=b", '$', ',', 0, false, true}, &paramResult{pass,
			map[string]*string{"foo": &bar, "baz": &empty, "a": &b}, 17}},
		test{&paramInput{"$foo=bar,baz,a=b", '$', ',', 0, false, false}, &paramResult{fail, map[string]*string{}, 17}},
		test{&paramInput{";foo=\"bar\"", ';', ';', 0, false, true}, &paramResult{pass, map[string]*string{"foo": &barQuote}, 10}},
		test{&paramInput{";foo=\"bar", ';', ';', 0, false, true}, &paramResult{pass, map[string]*string{"foo": &barQuote2}, 9}},
		test{&paramInput{";foo=bar\"", ';', ';', 0, false, true}, &paramResult{pass, map[string]*string{"foo": &barQuote3}, 9}},
		test{&paramInput{";\"foo\"=bar", ';', ';', 0, false, true}, &paramResult{pass, map[string]*string{"\"foo\"": &bar}, 10}},
		test{&paramInput{";foo\"=bar", ';', ';', 0, false, true}, &paramResult{pass, map[string]*string{"foo\"": &bar}, 9}},
		test{&paramInput{";\"foo=bar", ';', ';', 0, false, true}, &paramResult{pass, map[string]*string{"\"foo": &bar}, 9}},
		test{&paramInput{";foo=\"bar\"", ';', ';', 0, true, true}, &paramResult{pass, map[string]*string{"foo": &bar}, 10}},
		test{&paramInput{";foo=\"ba\"r", ';', ';', 0, true, true}, &paramResult{fail, map[string]*string{}, 0}},
		test{&paramInput{";foo=ba\"r", ';', ';', 0, true, true}, &paramResult{fail, map[string]*string{}, 0}},
		test{&paramInput{";foo=bar\"", ';', ';', 0, true, true}, &paramResult{fail, map[string]*string{}, 0}},
		test{&paramInput{";foo=\"bar", ';', ';', 0, true, true}, &paramResult{fail, map[string]*string{}, 0}},
		test{&paramInput{";\"foo\"=bar", ';', ';', 0, true, true}, &paramResult{fail, map[string]*string{}, 0}},
		test{&paramInput{";\"foo=bar", ';', ';', 0, true, true}, &paramResult{fail, map[string]*string{}, 0}},
		test{&paramInput{";foo\"=bar", ';', ';', 0, true, true}, &paramResult{fail, map[string]*string{}, 0}},
		test{&paramInput{";foo=\"bar;baz\"", ';', ';', 0, true, true}, &paramResult{pass, map[string]*string{"foo": &barBaz}, 14}},
		test{&paramInput{";foo=\"bar;baz\";a=b", ';', ';', 0, true, true}, &paramResult{pass, map[string]*string{"foo": &barBaz, "a": &b}, 18}},
		test{&paramInput{";foo=\"bar;baz\";a", ';', ';', 0, true, true}, &paramResult{pass, map[string]*string{"foo": &barBaz, "a": nil}, 16}},
		test{&paramInput{";foo=bar", ';', ';', 0, true, true}, &paramResult{pass, map[string]*string{"foo": &bar}, 8}},
		test{&paramInput{";foo=", ';', ';', 0, true, true}, &paramResult{pass, map[string]*string{"foo": &empty}, 5}},
		test{&paramInput{";foo=\"\"", ';', ';', 0, true, true}, &paramResult{pass, map[string]*string{"foo": &empty}, 7}},
	}, t)
}

func TestSipUris(t *testing.T) {
	doTests([]test{
		test{sipUriInput("sip:bob@example.com"), &sipUriResult{pass, base.SipUri{User: &bob, Host: "example.com"}}},
		test{sipUriInput("sip:bob@192.168.0.1"), &sipUriResult{pass, base.SipUri{User: &bob, Host: "192.168.0.1"}}},
		test{sipUriInput("sip:bob:Hunter2@example.com"), &sipUriResult{pass, base.SipUri{User: &bob, Password: &hunter2, Host: "example.com"}}},
		test{sipUriInput("sips:bob:Hunter2@example.com"), &sipUriResult{pass, base.SipUri{IsEncrypted: true, User: &bob, Password: &hunter2,
			Host: "example.com"}}},
		test{sipUriInput("sips:bob@example.com"), &sipUriResult{pass, base.SipUri{IsEncrypted: true, User: &bob, Host: "example.com"}}},
		test{sipUriInput("sip:example.com"), &sipUriResult{pass, base.SipUri{Host: "example.com"}}},
		test{sipUriInput("example.com"), &sipUriResult{fail, base.SipUri{}}},
		test{sipUriInput("bob@example.com"), &sipUriResult{fail, base.SipUri{}}},
		test{sipUriInput("sip:bob@example.com:5060"), &sipUriResult{pass, base.SipUri{User: &bob, Host: "example.com", Port: &ui16_5060}}},
		test{sipUriInput("sip:bob@88.88.88.88:5060"), &sipUriResult{pass, base.SipUri{User: &bob, Host: "88.88.88.88", Port: &ui16_5060}}},
		test{sipUriInput("sip:bob:Hunter2@example.com:5060"), &sipUriResult{pass, base.SipUri{User: &bob, Password: &hunter2,
			Host: "example.com", Port: &ui16_5060}}},
		test{sipUriInput("sip:bob@example.com:5"), &sipUriResult{pass, base.SipUri{User: &bob, Host: "example.com", Port: &ui16_5}}},
		test{sipUriInput("sip:bob@example.com;foo=bar"), &sipUriResult{pass, base.SipUri{User: &bob, Host: "example.com",
			UriParams: map[string]*string{"foo": &bar}}}},
		test{sipUriInput("sip:bob@example.com:5060;foo=bar"), &sipUriResult{pass, base.SipUri{User: &bob, Host: "example.com", Port: &ui16_5060,
			UriParams: map[string]*string{"foo": &bar}}}},
		test{sipUriInput("sip:bob@example.com:5;foo"), &sipUriResult{pass, base.SipUri{User: &bob, Host: "example.com", Port: &ui16_5,
			UriParams: map[string]*string{"foo": nil}}}},
		test{sipUriInput("sip:bob@example.com:5;foo;baz=bar"), &sipUriResult{pass, base.SipUri{User: &bob, Host: "example.com", Port: &ui16_5,
			UriParams: map[string]*string{"foo": nil, "baz": &bar}}}},
		test{sipUriInput("sip:bob@example.com:5;baz=bar;foo"), &sipUriResult{pass, base.SipUri{User: &bob, Host: "example.com", Port: &ui16_5,
			UriParams: map[string]*string{"foo": nil, "baz": &bar}}}},
		test{sipUriInput("sip:bob@example.com:5;foo;baz=bar;a=b"), &sipUriResult{pass, base.SipUri{User: &bob, Host: "example.com", Port: &ui16_5,
			UriParams: map[string]*string{"foo": nil, "baz": &bar, "a": &b}}}},
		test{sipUriInput("sip:bob@example.com:5;baz=bar;foo;a=b"), &sipUriResult{pass, base.SipUri{User: &bob, Host: "example.com", Port: &ui16_5,
			UriParams: map[string]*string{"foo": nil, "baz": &bar, "a": &b}}}},
		test{sipUriInput("sip:bob@example.com?foo=bar"), &sipUriResult{pass, base.SipUri{User: &bob, Host: "example.com",
			Headers: map[string]*string{"foo": &bar}}}},
		test{sipUriInput("sip:bob@example.com?foo="), &sipUriResult{pass, base.SipUri{User: &bob, Host: "example.com",
			Headers: map[string]*string{"foo": &empty}}}},
		test{sipUriInput("sip:bob@example.com:5060?foo=bar"), &sipUriResult{pass, base.SipUri{User: &bob, Host: "example.com", Port: &ui16_5060,
			Headers: map[string]*string{"foo": &bar}}}},
		test{sipUriInput("sip:bob@example.com:5?foo=bar"), &sipUriResult{pass, base.SipUri{User: &bob, Host: "example.com", Port: &ui16_5,
			Headers: map[string]*string{"foo": &bar}}}},
		test{sipUriInput("sips:bob@example.com:5?baz=bar&foo=&a=b"), &sipUriResult{pass, base.SipUri{IsEncrypted: true, User: &bob, Host: "example.com", Port: &ui16_5,
			Headers: map[string]*string{"baz": &bar, "a": &b,
				"foo": &empty}}}},
		test{sipUriInput("sip:bob@example.com:5?baz=bar&foo&a=b"), &sipUriResult{fail, base.SipUri{}}},
		test{sipUriInput("sip:bob@example.com:5?foo"), &sipUriResult{fail, base.SipUri{}}},
		test{sipUriInput("sip:bob@example.com:50?foo"), &sipUriResult{fail, base.SipUri{}}},
		test{sipUriInput("sip:bob@example.com:50?foo=bar&baz"), &sipUriResult{fail, base.SipUri{}}},
		test{sipUriInput("sip:bob@example.com;foo?foo=bar"), &sipUriResult{pass, base.SipUri{User: &bob, Host: "example.com",
			UriParams: map[string]*string{"foo": nil},
			Headers:   map[string]*string{"foo": &bar}}}},
		test{sipUriInput("sip:bob@example.com:5060;foo?foo=bar"), &sipUriResult{pass, base.SipUri{User: &bob, Host: "example.com", Port: &ui16_5060,
			UriParams: map[string]*string{"foo": nil},
			Headers:   map[string]*string{"foo": &bar}}}},
		test{sipUriInput("sip:bob@example.com:5;foo?foo=bar"), &sipUriResult{pass, base.SipUri{User: &bob, Host: "example.com", Port: &ui16_5,
			UriParams: map[string]*string{"foo": nil},
			Headers:   map[string]*string{"foo": &bar}}}},
		test{sipUriInput("sips:bob@example.com:5;foo?baz=bar&a=b&foo="), &sipUriResult{pass, base.SipUri{IsEncrypted: true, User: &bob,
			Host: "example.com", Port: &ui16_5,
			UriParams: map[string]*string{"foo": nil},
			Headers: map[string]*string{"baz": &bar, "a": &b,
				"foo": &empty}}}},
		test{sipUriInput("sip:bob@example.com:5;foo?baz=bar&foo&a=b"), &sipUriResult{fail, base.SipUri{}}},
		test{sipUriInput("sip:bob@example.com:5;foo?foo"), &sipUriResult{fail, base.SipUri{}}},
		test{sipUriInput("sip:bob@example.com:50;foo?foo"), &sipUriResult{fail, base.SipUri{}}},
		test{sipUriInput("sip:bob@example.com:50;foo?foo=bar&baz"), &sipUriResult{fail, base.SipUri{}}},
		test{sipUriInput("sip:bob@example.com;foo=baz?foo=bar"), &sipUriResult{pass, base.SipUri{User: &bob, Host: "example.com",
			UriParams: map[string]*string{"foo": &baz},
			Headers:   map[string]*string{"foo": &bar}}}},
		test{sipUriInput("sip:bob@example.com:5060;foo=baz?foo=bar"), &sipUriResult{pass, base.SipUri{User: &bob, Host: "example.com", Port: &ui16_5060,
			UriParams: map[string]*string{"foo": &baz},
			Headers:   map[string]*string{"foo": &bar}}}},
		test{sipUriInput("sip:bob@example.com:5;foo=baz?foo=bar"), &sipUriResult{pass, base.SipUri{User: &bob, Host: "example.com", Port: &ui16_5,
			UriParams: map[string]*string{"foo": &baz},
			Headers:   map[string]*string{"foo": &bar}}}},
		test{sipUriInput("sips:bob@example.com:5;foo=baz?baz=bar&a=b"), &sipUriResult{pass, base.SipUri{IsEncrypted: true, User: &bob, Host: "example.com", Port: &ui16_5,
			UriParams: map[string]*string{"foo": &baz},
			Headers:   map[string]*string{"baz": &bar, "a": &b}}}},
		test{sipUriInput("sip:bob@example.com:5;foo=baz?baz=bar&foo&a=b"), &sipUriResult{fail, base.SipUri{}}},
		test{sipUriInput("sip:bob@example.com:5;foo=baz?foo"), &sipUriResult{fail, base.SipUri{}}},
		test{sipUriInput("sip:bob@example.com:50;foo=baz?foo"), &sipUriResult{fail, base.SipUri{}}},
		test{sipUriInput("sip:bob@example.com:50;foo=baz?foo=bar&baz"), &sipUriResult{fail, base.SipUri{}}},
	}, t)
}

func TestHostPort(t *testing.T) {
	doTests([]test{
		test{hostPortInput("example.com"), &hostPortResult{pass, "example.com", nil}},
		test{hostPortInput("192.168.0.1"), &hostPortResult{pass, "192.168.0.1", nil}},
		test{hostPortInput("abc123"), &hostPortResult{pass, "abc123", nil}},
		test{hostPortInput("example.com:5060"), &hostPortResult{pass, "example.com", &ui16_5060}},
		test{hostPortInput("example.com:9"), &hostPortResult{pass, "example.com", &ui16_9}},
		test{hostPortInput("192.168.0.1:5060"), &hostPortResult{pass, "192.168.0.1", &ui16_5060}},
		test{hostPortInput("192.168.0.1:9"), &hostPortResult{pass, "192.168.0.1", &ui16_9}},
		test{hostPortInput("abc123:5060"), &hostPortResult{pass, "abc123", &ui16_5060}},
		test{hostPortInput("abc123:9"), &hostPortResult{pass, "abc123", &ui16_9}},
		// TODO IPV6, c.f. IPv6reference in RFC 3261 s25
=======
func TestAAAASetup(t *testing.T) {
	log.SetDefaultLogLevel(c_LOG_LEVEL)
}

func TestParams(t *testing.T) {
	doTests([]test{
		// TEST: parseParams
		test{&paramInput{";foo=bar", ';', ';', 0, false, true}, &paramResult{pass, map[string]*string{"foo": &bar}, 8}},
		test{&paramInput{";foo=", ';', ';', 0, false, true}, &paramResult{pass, map[string]*string{"foo": &empty}, 5}},
		test{&paramInput{";foo", ';', ';', 0, false, true}, &paramResult{pass, map[string]*string{"foo": nil}, 4}},
		test{&paramInput{";foo=bar!hello", ';', ';', '!', false, true}, &paramResult{pass, map[string]*string{"foo": &bar}, 8}},
		test{&paramInput{";foo!hello", ';', ';', '!', false, true}, &paramResult{pass, map[string]*string{"foo": nil}, 4}},
		test{&paramInput{";foo=!hello", ';', ';', '!', false, true}, &paramResult{pass, map[string]*string{"foo": &empty}, 5}},
		test{&paramInput{";foo=bar!h;l!o", ';', ';', '!', false, true}, &paramResult{pass, map[string]*string{"foo": &bar}, 8}},
		test{&paramInput{";foo!h;l!o", ';', ';', '!', false, true}, &paramResult{pass, map[string]*string{"foo": nil}, 4}},
		test{&paramInput{"foo!h;l!o", ';', ';', '!', false, true}, &paramResult{fail, map[string]*string{}, 0}},
		test{&paramInput{"foo;h;l!o", ';', ';', '!', false, true}, &paramResult{fail, map[string]*string{}, 0}},
		test{&paramInput{";foo=bar;baz=boop", ';', ';', 0, false, true}, &paramResult{pass, map[string]*string{"foo": &bar, "baz": &boop}, 17}},
		test{&paramInput{";foo=bar;baz=boop!lol", ';', ';', '!', false, true}, &paramResult{pass, map[string]*string{"foo": &bar, "baz": &boop}, 17}},
		test{&paramInput{";foo=bar;baz", ';', ';', 0, false, true}, &paramResult{pass, map[string]*string{"foo": &bar, "baz": nil}, 12}},
		test{&paramInput{";foo;baz=boop", ';', ';', 0, false, true}, &paramResult{pass, map[string]*string{"foo": nil, "baz": &boop}, 13}},
		test{&paramInput{";foo=bar;baz=boop;a=b", ';', ';', 0, false, true}, &paramResult{pass, map[string]*string{"foo": &bar, "baz": &boop, "a": &b}, 21}},
		test{&paramInput{";foo;baz=boop;a=b", ';', ';', 0, false, true}, &paramResult{pass, map[string]*string{"foo": nil, "baz": &boop, "a": &b}, 17}},
		test{&paramInput{";foo=bar;baz;a=b", ';', ';', 0, false, true}, &paramResult{pass, map[string]*string{"foo": &bar, "baz": nil, "a": &b}, 16}},
		test{&paramInput{";foo=bar;baz=boop;a", ';', ';', 0, false, true}, &paramResult{pass, map[string]*string{"foo": &bar, "baz": &boop, "a": nil}, 19}},
		test{&paramInput{";foo=bar;baz=;a", ';', ';', 0, false, true}, &paramResult{pass, map[string]*string{"foo": &bar, "baz": &empty, "a": nil}, 15}},
		test{&paramInput{";foo=;baz=bob;a", ';', ';', 0, false, true}, &paramResult{pass, map[string]*string{"foo": &empty, "baz": &bob, "a": nil}, 15}},
		test{&paramInput{"foo=bar", ';', ';', 0, false, true}, &paramResult{fail, map[string]*string{}, 0}},
		test{&paramInput{"$foo=bar", '$', ',', 0, false, true}, &paramResult{pass, map[string]*string{"foo": &bar}, 8}},
		test{&paramInput{"$foo", '$', ',', 0, false, true}, &paramResult{pass, map[string]*string{"foo": nil}, 4}},
		test{&paramInput{"$foo=bar!hello", '$', ',', '!', false, true}, &paramResult{pass, map[string]*string{"foo": &bar}, 8}},
		test{&paramInput{"$foo#hello", '$', ',', '#', false, true}, &paramResult{pass, map[string]*string{"foo": nil}, 4}},
		test{&paramInput{"$foo=bar!h;,!o", '$', ',', '!', false, true}, &paramResult{pass, map[string]*string{"foo": &bar}, 8}},
		test{&paramInput{"$foo!h;l!,", '$', ',', '!', false, true}, &paramResult{pass, map[string]*string{"foo": nil}, 4}},
		test{&paramInput{"foo!h;l!o", '$', ',', '!', false, true}, &paramResult{fail, map[string]*string{}, 0}},
		test{&paramInput{"foo,h,l!o", '$', ',', '!', false, true}, &paramResult{fail, map[string]*string{}, 0}},
		test{&paramInput{"$foo=bar,baz=boop", '$', ',', 0, false, true}, &paramResult{pass, map[string]*string{"foo": &bar, "baz": &boop}, 17}},
		test{&paramInput{"$foo=bar;baz", '$', ',', 0, false, true}, &paramResult{pass, map[string]*string{"foo": &barBaz}, 12}},
		test{&paramInput{"$foo=bar,baz=boop!lol", '$', ',', '!', false, true}, &paramResult{pass, map[string]*string{"foo": &bar, "baz": &boop}, 17}},
		test{&paramInput{"$foo=bar,baz", '$', ',', 0, false, true}, &paramResult{pass, map[string]*string{"foo": &bar, "baz": nil}, 12}},
		test{&paramInput{"$foo=,baz", '$', ',', 0, false, true}, &paramResult{pass, map[string]*string{"foo": &empty, "baz": nil}, 9}},
		test{&paramInput{"$foo,baz=boop", '$', ',', 0, false, true}, &paramResult{pass, map[string]*string{"foo": nil, "baz": &boop}, 13}},
		test{&paramInput{"$foo=bar,baz=boop,a=b", '$', ',', 0, false, true}, &paramResult{pass, map[string]*string{"foo": &bar, "baz": &boop, "a": &b}, 21}},
		test{&paramInput{"$foo,baz=boop,a=b", '$', ',', 0, false, true}, &paramResult{pass, map[string]*string{"foo": nil, "baz": &boop, "a": &b}, 17}},
		test{&paramInput{"$foo=bar,baz,a=b", '$', ',', 0, false, true}, &paramResult{pass, map[string]*string{"foo": &bar, "baz": nil, "a": &b}, 16}},
		test{&paramInput{"$foo=bar,baz=boop,a", '$', ',', 0, false, true}, &paramResult{pass, map[string]*string{"foo": &bar, "baz": &boop, "a": nil}, 19}},
		test{&paramInput{";foo", ';', ';', 0, false, false}, &paramResult{fail, map[string]*string{}, 0}},
		test{&paramInput{";foo=", ';', ';', 0, false, false}, &paramResult{pass, map[string]*string{"foo": &empty}, 5}},
		test{&paramInput{";foo=bar;baz=boop", ';', ';', 0, false, false}, &paramResult{pass, map[string]*string{"foo": &bar, "baz": &boop}, 17}},
		test{&paramInput{";foo=bar;baz", ';', ';', 0, false, false}, &paramResult{fail, map[string]*string{}, 0}},
		test{&paramInput{";foo;bar=baz", ';', ';', 0, false, false}, &paramResult{fail, map[string]*string{}, 0}},
		test{&paramInput{";foo=;baz=boop", ';', ';', 0, false, false}, &paramResult{pass, map[string]*string{"foo": &empty, "baz": &boop}, 14}},
		test{&paramInput{";foo=bar;baz=", ';', ';', 0, false, false}, &paramResult{pass, map[string]*string{"foo": &bar, "baz": &empty}, 13}},
		test{&paramInput{"$foo=bar,baz=,a=b", '$', ',', 0, false, true}, &paramResult{pass,
			map[string]*string{"foo": &bar, "baz": &empty, "a": &b}, 17}},
		test{&paramInput{"$foo=bar,baz,a=b", '$', ',', 0, false, false}, &paramResult{fail, map[string]*string{}, 17}},
		test{&paramInput{";foo=\"bar\"", ';', ';', 0, false, true}, &paramResult{pass, map[string]*string{"foo": &barQuote}, 10}},
		test{&paramInput{";foo=\"bar", ';', ';', 0, false, true}, &paramResult{pass, map[string]*string{"foo": &barQuote2}, 9}},
		test{&paramInput{";foo=bar\"", ';', ';', 0, false, true}, &paramResult{pass, map[string]*string{"foo": &barQuote3}, 9}},
		test{&paramInput{";\"foo\"=bar", ';', ';', 0, false, true}, &paramResult{pass, map[string]*string{"\"foo\"": &bar}, 10}},
		test{&paramInput{";foo\"=bar", ';', ';', 0, false, true}, &paramResult{pass, map[string]*string{"foo\"": &bar}, 9}},
		test{&paramInput{";\"foo=bar", ';', ';', 0, false, true}, &paramResult{pass, map[string]*string{"\"foo": &bar}, 9}},
		test{&paramInput{";foo=\"bar\"", ';', ';', 0, true, true}, &paramResult{pass, map[string]*string{"foo": &bar}, 10}},
		test{&paramInput{";foo=\"ba\"r", ';', ';', 0, true, true}, &paramResult{fail, map[string]*string{}, 0}},
		test{&paramInput{";foo=ba\"r", ';', ';', 0, true, true}, &paramResult{fail, map[string]*string{}, 0}},
		test{&paramInput{";foo=bar\"", ';', ';', 0, true, true}, &paramResult{fail, map[string]*string{}, 0}},
		test{&paramInput{";foo=\"bar", ';', ';', 0, true, true}, &paramResult{fail, map[string]*string{}, 0}},
		test{&paramInput{";\"foo\"=bar", ';', ';', 0, true, true}, &paramResult{fail, map[string]*string{}, 0}},
		test{&paramInput{";\"foo=bar", ';', ';', 0, true, true}, &paramResult{fail, map[string]*string{}, 0}},
		test{&paramInput{";foo\"=bar", ';', ';', 0, true, true}, &paramResult{fail, map[string]*string{}, 0}},
		test{&paramInput{";foo=\"bar;baz\"", ';', ';', 0, true, true}, &paramResult{pass, map[string]*string{"foo": &barBaz}, 14}},
		test{&paramInput{";foo=\"bar;baz\";a=b", ';', ';', 0, true, true}, &paramResult{pass, map[string]*string{"foo": &barBaz, "a": &b}, 18}},
		test{&paramInput{";foo=\"bar;baz\";a", ';', ';', 0, true, true}, &paramResult{pass, map[string]*string{"foo": &barBaz, "a": nil}, 16}},
		test{&paramInput{";foo=bar", ';', ';', 0, true, true}, &paramResult{pass, map[string]*string{"foo": &bar}, 8}},
		test{&paramInput{";foo=", ';', ';', 0, true, true}, &paramResult{pass, map[string]*string{"foo": &empty}, 5}},
		test{&paramInput{";foo=\"\"", ';', ';', 0, true, true}, &paramResult{pass, map[string]*string{"foo": &empty}, 7}},
>>>>>>> da35d551
	}, t)
}

func TestSipUris(t *testing.T) {
	doTests([]test{
		test{sipUriInput("sip:bob@example.com"), &sipUriResult{pass, base.SipUri{User: &bob, Host: "example.com"}}},
		test{sipUriInput("sip:bob@192.168.0.1"), &sipUriResult{pass, base.SipUri{User: &bob, Host: "192.168.0.1"}}},
		test{sipUriInput("sip:bob:Hunter2@example.com"), &sipUriResult{pass, base.SipUri{User: &bob, Password: &hunter2, Host: "example.com"}}},
		test{sipUriInput("sips:bob:Hunter2@example.com"), &sipUriResult{pass, base.SipUri{IsEncrypted: true, User: &bob, Password: &hunter2,
			Host: "example.com"}}},
		test{sipUriInput("sips:bob@example.com"), &sipUriResult{pass, base.SipUri{IsEncrypted: true, User: &bob, Host: "example.com"}}},
		test{sipUriInput("sip:example.com"), &sipUriResult{pass, base.SipUri{Host: "example.com"}}},
		test{sipUriInput("example.com"), &sipUriResult{fail, base.SipUri{}}},
		test{sipUriInput("bob@example.com"), &sipUriResult{fail, base.SipUri{}}},
		test{sipUriInput("sip:bob@example.com:5060"), &sipUriResult{pass, base.SipUri{User: &bob, Host: "example.com", Port: &ui16_5060}}},
		test{sipUriInput("sip:bob@88.88.88.88:5060"), &sipUriResult{pass, base.SipUri{User: &bob, Host: "88.88.88.88", Port: &ui16_5060}}},
		test{sipUriInput("sip:bob:Hunter2@example.com:5060"), &sipUriResult{pass, base.SipUri{User: &bob, Password: &hunter2,
			Host: "example.com", Port: &ui16_5060}}},
		test{sipUriInput("sip:bob@example.com:5"), &sipUriResult{pass, base.SipUri{User: &bob, Host: "example.com", Port: &ui16_5}}},
		test{sipUriInput("sip:bob@example.com;foo=bar"), &sipUriResult{pass, base.SipUri{User: &bob, Host: "example.com",
			UriParams: map[string]*string{"foo": &bar}}}},
		test{sipUriInput("sip:bob@example.com:5060;foo=bar"), &sipUriResult{pass, base.SipUri{User: &bob, Host: "example.com", Port: &ui16_5060,
			UriParams: map[string]*string{"foo": &bar}}}},
		test{sipUriInput("sip:bob@example.com:5;foo"), &sipUriResult{pass, base.SipUri{User: &bob, Host: "example.com", Port: &ui16_5,
			UriParams: map[string]*string{"foo": nil}}}},
		test{sipUriInput("sip:bob@example.com:5;foo;baz=bar"), &sipUriResult{pass, base.SipUri{User: &bob, Host: "example.com", Port: &ui16_5,
			UriParams: map[string]*string{"foo": nil, "baz": &bar}}}},
		test{sipUriInput("sip:bob@example.com:5;baz=bar;foo"), &sipUriResult{pass, base.SipUri{User: &bob, Host: "example.com", Port: &ui16_5,
			UriParams: map[string]*string{"foo": nil, "baz": &bar}}}},
		test{sipUriInput("sip:bob@example.com:5;foo;baz=bar;a=b"), &sipUriResult{pass, base.SipUri{User: &bob, Host: "example.com", Port: &ui16_5,
			UriParams: map[string]*string{"foo": nil, "baz": &bar, "a": &b}}}},
		test{sipUriInput("sip:bob@example.com:5;baz=bar;foo;a=b"), &sipUriResult{pass, base.SipUri{User: &bob, Host: "example.com", Port: &ui16_5,
			UriParams: map[string]*string{"foo": nil, "baz": &bar, "a": &b}}}},
		test{sipUriInput("sip:bob@example.com?foo=bar"), &sipUriResult{pass, base.SipUri{User: &bob, Host: "example.com",
			Headers: map[string]*string{"foo": &bar}}}},
		test{sipUriInput("sip:bob@example.com?foo="), &sipUriResult{pass, base.SipUri{User: &bob, Host: "example.com",
			Headers: map[string]*string{"foo": &empty}}}},
		test{sipUriInput("sip:bob@example.com:5060?foo=bar"), &sipUriResult{pass, base.SipUri{User: &bob, Host: "example.com", Port: &ui16_5060,
			Headers: map[string]*string{"foo": &bar}}}},
		test{sipUriInput("sip:bob@example.com:5?foo=bar"), &sipUriResult{pass, base.SipUri{User: &bob, Host: "example.com", Port: &ui16_5,
			Headers: map[string]*string{"foo": &bar}}}},
		test{sipUriInput("sips:bob@example.com:5?baz=bar&foo=&a=b"), &sipUriResult{pass, base.SipUri{IsEncrypted: true, User: &bob, Host: "example.com", Port: &ui16_5,
			Headers: map[string]*string{"baz": &bar, "a": &b,
				"foo": &empty}}}},
		test{sipUriInput("sip:bob@example.com:5?baz=bar&foo&a=b"), &sipUriResult{fail, base.SipUri{}}},
		test{sipUriInput("sip:bob@example.com:5?foo"), &sipUriResult{fail, base.SipUri{}}},
		test{sipUriInput("sip:bob@example.com:50?foo"), &sipUriResult{fail, base.SipUri{}}},
		test{sipUriInput("sip:bob@example.com:50?foo=bar&baz"), &sipUriResult{fail, base.SipUri{}}},
		test{sipUriInput("sip:bob@example.com;foo?foo=bar"), &sipUriResult{pass, base.SipUri{User: &bob, Host: "example.com",
			UriParams: map[string]*string{"foo": nil},
			Headers:   map[string]*string{"foo": &bar}}}},
		test{sipUriInput("sip:bob@example.com:5060;foo?foo=bar"), &sipUriResult{pass, base.SipUri{User: &bob, Host: "example.com", Port: &ui16_5060,
			UriParams: map[string]*string{"foo": nil},
			Headers:   map[string]*string{"foo": &bar}}}},
		test{sipUriInput("sip:bob@example.com:5;foo?foo=bar"), &sipUriResult{pass, base.SipUri{User: &bob, Host: "example.com", Port: &ui16_5,
			UriParams: map[string]*string{"foo": nil},
			Headers:   map[string]*string{"foo": &bar}}}},
		test{sipUriInput("sips:bob@example.com:5;foo?baz=bar&a=b&foo="), &sipUriResult{pass, base.SipUri{IsEncrypted: true, User: &bob,
			Host: "example.com", Port: &ui16_5,
			UriParams: map[string]*string{"foo": nil},
			Headers: map[string]*string{"baz": &bar, "a": &b,
				"foo": &empty}}}},
		test{sipUriInput("sip:bob@example.com:5;foo?baz=bar&foo&a=b"), &sipUriResult{fail, base.SipUri{}}},
		test{sipUriInput("sip:bob@example.com:5;foo?foo"), &sipUriResult{fail, base.SipUri{}}},
		test{sipUriInput("sip:bob@example.com:50;foo?foo"), &sipUriResult{fail, base.SipUri{}}},
		test{sipUriInput("sip:bob@example.com:50;foo?foo=bar&baz"), &sipUriResult{fail, base.SipUri{}}},
		test{sipUriInput("sip:bob@example.com;foo=baz?foo=bar"), &sipUriResult{pass, base.SipUri{User: &bob, Host: "example.com",
			UriParams: map[string]*string{"foo": &baz},
			Headers:   map[string]*string{"foo": &bar}}}},
		test{sipUriInput("sip:bob@example.com:5060;foo=baz?foo=bar"), &sipUriResult{pass, base.SipUri{User: &bob, Host: "example.com", Port: &ui16_5060,
			UriParams: map[string]*string{"foo": &baz},
			Headers:   map[string]*string{"foo": &bar}}}},
		test{sipUriInput("sip:bob@example.com:5;foo=baz?foo=bar"), &sipUriResult{pass, base.SipUri{User: &bob, Host: "example.com", Port: &ui16_5,
			UriParams: map[string]*string{"foo": &baz},
			Headers:   map[string]*string{"foo": &bar}}}},
		test{sipUriInput("sips:bob@example.com:5;foo=baz?baz=bar&a=b"), &sipUriResult{pass, base.SipUri{IsEncrypted: true, User: &bob, Host: "example.com", Port: &ui16_5,
			UriParams: map[string]*string{"foo": &baz},
			Headers:   map[string]*string{"baz": &bar, "a": &b}}}},
		test{sipUriInput("sip:bob@example.com:5;foo=baz?baz=bar&foo&a=b"), &sipUriResult{fail, base.SipUri{}}},
		test{sipUriInput("sip:bob@example.com:5;foo=baz?foo"), &sipUriResult{fail, base.SipUri{}}},
		test{sipUriInput("sip:bob@example.com:50;foo=baz?foo"), &sipUriResult{fail, base.SipUri{}}},
		test{sipUriInput("sip:bob@example.com:50;foo=baz?foo=bar&baz"), &sipUriResult{fail, base.SipUri{}}},
	}, t)
}

func TestHostPort(t *testing.T) {
	doTests([]test{
		test{hostPortInput("example.com"), &hostPortResult{pass, "example.com", nil}},
		test{hostPortInput("192.168.0.1"), &hostPortResult{pass, "192.168.0.1", nil}},
		test{hostPortInput("abc123"), &hostPortResult{pass, "abc123", nil}},
		test{hostPortInput("example.com:5060"), &hostPortResult{pass, "example.com", &ui16_5060}},
		test{hostPortInput("example.com:9"), &hostPortResult{pass, "example.com", &ui16_9}},
		test{hostPortInput("192.168.0.1:5060"), &hostPortResult{pass, "192.168.0.1", &ui16_5060}},
		test{hostPortInput("192.168.0.1:9"), &hostPortResult{pass, "192.168.0.1", &ui16_9}},
		test{hostPortInput("abc123:5060"), &hostPortResult{pass, "abc123", &ui16_5060}},
		test{hostPortInput("abc123:9"), &hostPortResult{pass, "abc123", &ui16_9}},
		// TODO IPV6, c.f. IPv6reference in RFC 3261 s25
	}, t)
}

/*
func TestHeaderBlocks(t *testing.T) {
	doTests([]test{
		test{headerBlockInput([]string{"All on one line."}), &headerBlockResult{"All on one line.", 1}},
		test{headerBlockInput([]string{"Line one", "Line two."}), &headerBlockResult{"Line one", 1}},
		test{headerBlockInput([]string{"Line one", " then an indent"}), &headerBlockResult{"Line one then an indent", 2}},
		test{headerBlockInput([]string{"Line one", " then an indent", "then line two"}), &headerBlockResult{"Line one then an indent", 2}},
		test{headerBlockInput([]string{"Line one", "Line two", " then an indent"}), &headerBlockResult{"Line one", 1}},
		test{headerBlockInput([]string{"Line one", "\twith tab indent"}), &headerBlockResult{"Line one with tab indent", 2}},
		test{headerBlockInput([]string{"Line one", "      with a big indent"}), &headerBlockResult{"Line one with a big indent", 2}},
		test{headerBlockInput([]string{"Line one", " \twith space then tab"}), &headerBlockResult{"Line one with space then tab", 2}},
		test{headerBlockInput([]string{"Line one", "\t    with tab then spaces"}), &headerBlockResult{"Line one with tab then spaces", 2}},
		test{headerBlockInput([]string{""}), &headerBlockResult{"", 0}},
		test{headerBlockInput([]string{" "}), &headerBlockResult{" ", 1}},
		test{headerBlockInput([]string{}), &headerBlockResult{"", 0}},
		test{headerBlockInput([]string{" foo"}), &headerBlockResult{" foo", 1}},
	}, t)
}
*/
func TestToHeaders(t *testing.T) {
	fooEqBar := map[string]*string{"foo": &bar}
	fooSingleton := map[string]*string{"foo": nil}
	noParams := map[string]*string{}
	doTests([]test{
		test{toHeaderInput("To: \"Alice Liddell\" <sip:alice@wonderland.com>"), &toHeaderResult{pass,
			&base.ToHeader{DisplayName: &aliceLiddell,
				Address: &base.SipUri{false, &alice, nil, "wonderland.com", nil, noParams, noParams},
				Params:  noParams}}},

		test{toHeaderInput("To : \"Alice Liddell\" <sip:alice@wonderland.com>"), &toHeaderResult{pass,
			&base.ToHeader{DisplayName: &aliceLiddell,
				Address: &base.SipUri{false, &alice, nil, "wonderland.com", nil, noParams, noParams},
				Params:  noParams}}},

		test{toHeaderInput("To  : \"Alice Liddell\" <sip:alice@wonderland.com>"), &toHeaderResult{pass,
			&base.ToHeader{DisplayName: &aliceLiddell,
				Address: &base.SipUri{false, &alice, nil, "wonderland.com", nil, noParams, noParams},
				Params:  noParams}}},

		test{toHeaderInput("To\t: \"Alice Liddell\" <sip:alice@wonderland.com>"), &toHeaderResult{pass,
			&base.ToHeader{DisplayName: &aliceLiddell,
				Address: &base.SipUri{false, &alice, nil, "wonderland.com", nil, noParams, noParams},
				Params:  noParams}}},

		test{toHeaderInput("To:\n  \"Alice Liddell\" \n\t<sip:alice@wonderland.com>"), &toHeaderResult{pass,
			&base.ToHeader{DisplayName: &aliceLiddell,
				Address: &base.SipUri{false, &alice, nil, "wonderland.com", nil, noParams, noParams},
				Params:  noParams}}},

		test{toHeaderInput("t: Alice <sip:alice@wonderland.com>"), &toHeaderResult{pass,
			&base.ToHeader{DisplayName: &aliceTitle,
				Address: &base.SipUri{false, &alice, nil, "wonderland.com", nil, noParams, noParams},
				Params:  noParams}}},

		test{toHeaderInput("To: Alice sip:alice@wonderland.com"), &toHeaderResult{fail,
			&base.ToHeader{}}},

		test{toHeaderInput("To:"), &toHeaderResult{fail,
			&base.ToHeader{}}},

		test{toHeaderInput("To: "), &toHeaderResult{fail,
			&base.ToHeader{}}},

		test{toHeaderInput("To:\t"), &toHeaderResult{fail,
			&base.ToHeader{}}},

		test{toHeaderInput("To: foo"), &toHeaderResult{fail,
			&base.ToHeader{}}},

		test{toHeaderInput("To: foo bar"), &toHeaderResult{fail,
			&base.ToHeader{}}},

		test{toHeaderInput("To: \"Alice\" sip:alice@wonderland.com"), &toHeaderResult{fail,
			&base.ToHeader{}}},

		test{toHeaderInput("To: \"<Alice>\" sip:alice@wonderland.com"), &toHeaderResult{fail,
			&base.ToHeader{}}},

		test{toHeaderInput("To: \"sip:alice@wonderland.com\""), &toHeaderResult{fail,
			&base.ToHeader{}}},

		test{toHeaderInput("To: \"sip:alice@wonderland.com\"  <sip:alice@wonderland.com>"), &toHeaderResult{pass,
			&base.ToHeader{DisplayName: &aliceAddr,
				Address: &base.SipUri{false, &alice, nil, "wonderland.com", nil, noParams, noParams},
				Params:  noParams}}},

		test{toHeaderInput("T: \"<sip:alice@wonderland.com>\"  <sip:alice@wonderland.com>"), &toHeaderResult{pass,
			&base.ToHeader{DisplayName: &aliceAddrQuot,
				Address: &base.SipUri{false, &alice, nil, "wonderland.com", nil, noParams, noParams},
				Params:  noParams}}},

		test{toHeaderInput("To: \"<sip: alice@wonderland.com>\"  <sip:alice@wonderland.com>"), &toHeaderResult{pass,
			&base.ToHeader{DisplayName: &aliceAddrQuotSp,
				Address: &base.SipUri{false, &alice, nil, "wonderland.com", nil, noParams, noParams},
				Params:  noParams}}},

		test{toHeaderInput("To: \"Alice Liddell\" <sip:alice@wonderland.com>;foo=bar"), &toHeaderResult{pass,
			&base.ToHeader{DisplayName: &aliceLiddell,
				Address: &base.SipUri{false, &alice, nil, "wonderland.com", nil, noParams, noParams},
				Params:  fooEqBar}}},

		test{toHeaderInput("To: sip:alice@wonderland.com;foo=bar"), &toHeaderResult{pass,
			&base.ToHeader{DisplayName: nil,
				Address: &base.SipUri{false, &alice, nil, "wonderland.com", nil, noParams, noParams},
				Params:  fooEqBar}}},

		test{toHeaderInput("To: \"Alice Liddell\" <sip:alice@wonderland.com;foo=bar>"), &toHeaderResult{pass,
			&base.ToHeader{DisplayName: &aliceLiddell,
				Address: &base.SipUri{false, &alice, nil, "wonderland.com", nil, fooEqBar, noParams},
				Params:  noParams}}},

		test{toHeaderInput("To: \"Alice Liddell\" <sip:alice@wonderland.com?foo=bar>"), &toHeaderResult{pass,
			&base.ToHeader{DisplayName: &aliceLiddell,
				Address: &base.SipUri{false, &alice, nil, "wonderland.com", nil, noParams, fooEqBar},
				Params:  noParams}}},

		test{toHeaderInput("to: \"Alice Liddell\" <sip:alice@wonderland.com>;foo"), &toHeaderResult{pass,
			&base.ToHeader{DisplayName: &aliceLiddell,
				Address: &base.SipUri{false, &alice, nil, "wonderland.com", nil, noParams, noParams},
				Params:  fooSingleton}}},

		test{toHeaderInput("TO: \"Alice Liddell\" <sip:alice@wonderland.com;foo>"), &toHeaderResult{pass,
			&base.ToHeader{DisplayName: &aliceLiddell,
				Address: &base.SipUri{false, &alice, nil, "wonderland.com", nil, fooSingleton, noParams},
				Params:  noParams}}},
<<<<<<< HEAD

		test{toHeaderInput("To: \"Alice Liddell\" <sip:alice@wonderland.com?foo>"), &toHeaderResult{fail,
			&base.ToHeader{}}},

		test{toHeaderInput("To: \"Alice Liddell\" <sip:alice@wonderland.com;foo?foo=bar>;foo=bar"), &toHeaderResult{pass,
			&base.ToHeader{DisplayName: &aliceLiddell,
				Address: &base.SipUri{false, &alice, nil, "wonderland.com", nil, fooSingleton, fooEqBar},
				Params:  fooEqBar}}},

		test{toHeaderInput("To: \"Alice Liddell\" <sip:alice@wonderland.com;foo?foo=bar>;foo"), &toHeaderResult{pass,
			&base.ToHeader{DisplayName: &aliceLiddell,
				Address: &base.SipUri{false, &alice, nil, "wonderland.com", nil, fooSingleton, fooEqBar},
				Params:  fooSingleton}}},

		test{toHeaderInput("To: \"Alice Liddell\" <sip:alice@wonderland.com>"), &toHeaderResult{pass,
			&base.ToHeader{DisplayName: &aliceLiddell,
				Address: &base.SipUri{false, &alice, nil, "wonderland.com", nil, noParams, noParams},
				Params:  noParams}}},

		test{toHeaderInput("To: sip:alice@wonderland.com, sip:hatter@wonderland.com"), &toHeaderResult{fail,
			&base.ToHeader{}}},

		test{toHeaderInput("To: *"), &toHeaderResult{fail, &base.ToHeader{}}},

=======

		test{toHeaderInput("To: \"Alice Liddell\" <sip:alice@wonderland.com?foo>"), &toHeaderResult{fail,
			&base.ToHeader{}}},

		test{toHeaderInput("To: \"Alice Liddell\" <sip:alice@wonderland.com;foo?foo=bar>;foo=bar"), &toHeaderResult{pass,
			&base.ToHeader{DisplayName: &aliceLiddell,
				Address: &base.SipUri{false, &alice, nil, "wonderland.com", nil, fooSingleton, fooEqBar},
				Params:  fooEqBar}}},

		test{toHeaderInput("To: \"Alice Liddell\" <sip:alice@wonderland.com;foo?foo=bar>;foo"), &toHeaderResult{pass,
			&base.ToHeader{DisplayName: &aliceLiddell,
				Address: &base.SipUri{false, &alice, nil, "wonderland.com", nil, fooSingleton, fooEqBar},
				Params:  fooSingleton}}},

		test{toHeaderInput("To: \"Alice Liddell\" <sip:alice@wonderland.com>"), &toHeaderResult{pass,
			&base.ToHeader{DisplayName: &aliceLiddell,
				Address: &base.SipUri{false, &alice, nil, "wonderland.com", nil, noParams, noParams},
				Params:  noParams}}},

		test{toHeaderInput("To: sip:alice@wonderland.com, sip:hatter@wonderland.com"), &toHeaderResult{fail,
			&base.ToHeader{}}},

		test{toHeaderInput("To: *"), &toHeaderResult{fail, &base.ToHeader{}}},

>>>>>>> da35d551
		test{toHeaderInput("To: <*>"), &toHeaderResult{fail, &base.ToHeader{}}},
	}, t)
}

func TestFromHeaders(t *testing.T) {
	// These are identical to the To: header tests, but there's no clean way to share them :(
	fooEqBar := map[string]*string{"foo": &bar}
	fooSingleton := map[string]*string{"foo": nil}
	noParams := map[string]*string{}
	doTests([]test{
		test{fromHeaderInput("From: \"Alice Liddell\" <sip:alice@wonderland.com>"), &fromHeaderResult{pass,
			&base.FromHeader{DisplayName: &aliceLiddell,
				Address: &base.SipUri{false, &alice, nil, "wonderland.com", nil, noParams, noParams},
				Params:  noParams}}},

		test{fromHeaderInput("From : \"Alice Liddell\" <sip:alice@wonderland.com>"), &fromHeaderResult{pass,
			&base.FromHeader{DisplayName: &aliceLiddell,
				Address: &base.SipUri{false, &alice, nil, "wonderland.com", nil, noParams, noParams},
				Params:  noParams}}},

		test{fromHeaderInput("From   : \"Alice Liddell\" <sip:alice@wonderland.com>"), &fromHeaderResult{pass,
			&base.FromHeader{DisplayName: &aliceLiddell,
				Address: &base.SipUri{false, &alice, nil, "wonderland.com", nil, noParams, noParams},
				Params:  noParams}}},

		test{fromHeaderInput("From\t: \"Alice Liddell\" <sip:alice@wonderland.com>"), &fromHeaderResult{pass,
			&base.FromHeader{DisplayName: &aliceLiddell,
				Address: &base.SipUri{false, &alice, nil, "wonderland.com", nil, noParams, noParams},
				Params:  noParams}}},

		test{fromHeaderInput("From:\n  \"Alice Liddell\" \n\t<sip:alice@wonderland.com>"), &fromHeaderResult{pass,
			&base.FromHeader{DisplayName: &aliceLiddell,
				Address: &base.SipUri{false, &alice, nil, "wonderland.com", nil, noParams, noParams},
				Params:  noParams}}},

		test{fromHeaderInput("f: Alice <sip:alice@wonderland.com>"), &fromHeaderResult{pass,
			&base.FromHeader{DisplayName: &aliceTitle,
				Address: &base.SipUri{false, &alice, nil, "wonderland.com", nil, noParams, noParams},
				Params:  noParams}}},

		test{fromHeaderInput("From: Alice sip:alice@wonderland.com"), &fromHeaderResult{fail,
			&base.FromHeader{}}},

		test{fromHeaderInput("From:"), &fromHeaderResult{fail,
			&base.FromHeader{}}},

		test{fromHeaderInput("From: "), &fromHeaderResult{fail,
			&base.FromHeader{}}},

		test{fromHeaderInput("From:\t"), &fromHeaderResult{fail,
			&base.FromHeader{}}},

		test{fromHeaderInput("From: foo"), &fromHeaderResult{fail,
			&base.FromHeader{}}},

		test{fromHeaderInput("From: foo bar"), &fromHeaderResult{fail,
			&base.FromHeader{}}},

		test{fromHeaderInput("From: \"Alice\" sip:alice@wonderland.com"), &fromHeaderResult{fail,
			&base.FromHeader{}}},

		test{fromHeaderInput("From: \"<Alice>\" sip:alice@wonderland.com"), &fromHeaderResult{fail,
			&base.FromHeader{}}},

		test{fromHeaderInput("From: \"sip:alice@wonderland.com\""), &fromHeaderResult{fail,
			&base.FromHeader{}}},

		test{fromHeaderInput("From: \"sip:alice@wonderland.com\"  <sip:alice@wonderland.com>"), &fromHeaderResult{pass,
			&base.FromHeader{DisplayName: &aliceAddr,
				Address: &base.SipUri{false, &alice, nil, "wonderland.com", nil, noParams, noParams},
				Params:  noParams}}},

		test{fromHeaderInput("From: \"<sip:alice@wonderland.com>\"  <sip:alice@wonderland.com>"), &fromHeaderResult{pass,
			&base.FromHeader{DisplayName: &aliceAddrQuot,
				Address: &base.SipUri{false, &alice, nil, "wonderland.com", nil, noParams, noParams},
				Params:  noParams}}},

		test{fromHeaderInput("From: \"<sip: alice@wonderland.com>\"  <sip:alice@wonderland.com>"), &fromHeaderResult{pass,
			&base.FromHeader{DisplayName: &aliceAddrQuotSp,
				Address: &base.SipUri{false, &alice, nil, "wonderland.com", nil, noParams, noParams},
				Params:  noParams}}},

		test{fromHeaderInput("FrOm: \"Alice Liddell\" <sip:alice@wonderland.com>;foo=bar"), &fromHeaderResult{pass,
			&base.FromHeader{DisplayName: &aliceLiddell,
				Address: &base.SipUri{false, &alice, nil, "wonderland.com", nil, noParams, noParams},
				Params:  fooEqBar}}},

		test{fromHeaderInput("FrOm: sip:alice@wonderland.com;foo=bar"), &fromHeaderResult{pass,
			&base.FromHeader{DisplayName: nil,
				Address: &base.SipUri{false, &alice, nil, "wonderland.com", nil, noParams, noParams},
				Params:  fooEqBar}}},

		test{fromHeaderInput("from: \"Alice Liddell\" <sip:alice@wonderland.com;foo=bar>"), &fromHeaderResult{pass,
			&base.FromHeader{DisplayName: &aliceLiddell,
				Address: &base.SipUri{false, &alice, nil, "wonderland.com", nil, fooEqBar, noParams},
				Params:  noParams}}},

		test{fromHeaderInput("F: \"Alice Liddell\" <sip:alice@wonderland.com?foo=bar>"), &fromHeaderResult{pass,
			&base.FromHeader{DisplayName: &aliceLiddell,
				Address: &base.SipUri{false, &alice, nil, "wonderland.com", nil, noParams, fooEqBar},
				Params:  noParams}}},

		test{fromHeaderInput("From: \"Alice Liddell\" <sip:alice@wonderland.com>;foo"), &fromHeaderResult{pass,
			&base.FromHeader{DisplayName: &aliceLiddell,
				Address: &base.SipUri{false, &alice, nil, "wonderland.com", nil, noParams, noParams},
				Params:  fooSingleton}}},

		test{fromHeaderInput("From: \"Alice Liddell\" <sip:alice@wonderland.com;foo>"), &fromHeaderResult{pass,
			&base.FromHeader{DisplayName: &aliceLiddell,
				Address: &base.SipUri{false, &alice, nil, "wonderland.com", nil, fooSingleton, noParams},
				Params:  noParams}}},
<<<<<<< HEAD

		test{fromHeaderInput("From: \"Alice Liddell\" <sip:alice@wonderland.com?foo>"), &fromHeaderResult{fail,
			&base.FromHeader{}}},

		test{fromHeaderInput("From: \"Alice Liddell\" <sip:alice@wonderland.com;foo?foo=bar>;foo=bar"), &fromHeaderResult{pass,
			&base.FromHeader{DisplayName: &aliceLiddell,
				Address: &base.SipUri{false, &alice, nil, "wonderland.com", nil, fooSingleton, fooEqBar},
				Params:  fooEqBar}}},

		test{fromHeaderInput("From: \"Alice Liddell\" <sip:alice@wonderland.com;foo?foo=bar>;foo"), &fromHeaderResult{pass,
			&base.FromHeader{DisplayName: &aliceLiddell,
				Address: &base.SipUri{false, &alice, nil, "wonderland.com", nil, fooSingleton, fooEqBar},
				Params:  fooSingleton}}},

		test{fromHeaderInput("From: \"Alice Liddell\" <sip:alice@wonderland.com>"), &fromHeaderResult{pass,
			&base.FromHeader{DisplayName: &aliceLiddell,
				Address: &base.SipUri{false, &alice, nil, "wonderland.com", nil, noParams, noParams},
				Params:  noParams}}},

		test{fromHeaderInput("From: sip:alice@wonderland.com, sip:hatter@wonderland.com"), &fromHeaderResult{fail,
			&base.FromHeader{}}},

		test{fromHeaderInput("From: *"), &fromHeaderResult{fail, &base.FromHeader{}}},

=======

		test{fromHeaderInput("From: \"Alice Liddell\" <sip:alice@wonderland.com?foo>"), &fromHeaderResult{fail,
			&base.FromHeader{}}},

		test{fromHeaderInput("From: \"Alice Liddell\" <sip:alice@wonderland.com;foo?foo=bar>;foo=bar"), &fromHeaderResult{pass,
			&base.FromHeader{DisplayName: &aliceLiddell,
				Address: &base.SipUri{false, &alice, nil, "wonderland.com", nil, fooSingleton, fooEqBar},
				Params:  fooEqBar}}},

		test{fromHeaderInput("From: \"Alice Liddell\" <sip:alice@wonderland.com;foo?foo=bar>;foo"), &fromHeaderResult{pass,
			&base.FromHeader{DisplayName: &aliceLiddell,
				Address: &base.SipUri{false, &alice, nil, "wonderland.com", nil, fooSingleton, fooEqBar},
				Params:  fooSingleton}}},

		test{fromHeaderInput("From: \"Alice Liddell\" <sip:alice@wonderland.com>"), &fromHeaderResult{pass,
			&base.FromHeader{DisplayName: &aliceLiddell,
				Address: &base.SipUri{false, &alice, nil, "wonderland.com", nil, noParams, noParams},
				Params:  noParams}}},

		test{fromHeaderInput("From: sip:alice@wonderland.com, sip:hatter@wonderland.com"), &fromHeaderResult{fail,
			&base.FromHeader{}}},

		test{fromHeaderInput("From: *"), &fromHeaderResult{fail, &base.FromHeader{}}},

>>>>>>> da35d551
		test{fromHeaderInput("From: <*>"), &fromHeaderResult{fail, &base.FromHeader{}}},
	}, t)
}

func TestContactHeaders(t *testing.T) {
	fooEqBar := map[string]*string{"foo": &bar}
	fooSingleton := map[string]*string{"foo": nil}
	noParams := map[string]*string{}
	doTests([]test{
		test{contactHeaderInput("Contact: \"Alice Liddell\" <sip:alice@wonderland.com>"), &contactHeaderResult{
			pass,
			[]*base.ContactHeader{
				&base.ContactHeader{DisplayName: &aliceLiddell,
					Address: &base.SipUri{false, &alice, nil, "wonderland.com", nil, noParams, noParams},
					Params:  noParams}}}},

		test{contactHeaderInput("Contact : \"Alice Liddell\" <sip:alice@wonderland.com>"), &contactHeaderResult{
			pass,
			[]*base.ContactHeader{
				&base.ContactHeader{DisplayName: &aliceLiddell,
					Address: &base.SipUri{false, &alice, nil, "wonderland.com", nil, noParams, noParams},
					Params:  noParams}}}},
		test{contactHeaderInput("Contact  : \"Alice Liddell\" <sip:alice@wonderland.com>"), &contactHeaderResult{
			pass,
			[]*base.ContactHeader{
				&base.ContactHeader{DisplayName: &aliceLiddell,
					Address: &base.SipUri{false, &alice, nil, "wonderland.com", nil, noParams, noParams},
					Params:  noParams}}}},
		test{contactHeaderInput("Contact\t: \"Alice Liddell\" <sip:alice@wonderland.com>"), &contactHeaderResult{
			pass,
			[]*base.ContactHeader{
				&base.ContactHeader{DisplayName: &aliceLiddell,
					Address: &base.SipUri{false, &alice, nil, "wonderland.com", nil, noParams, noParams},
					Params:  noParams}}}},
		test{contactHeaderInput("Contact:\n  \"Alice Liddell\" \n\t<sip:alice@wonderland.com>"), &contactHeaderResult{
			pass,
			[]*base.ContactHeader{
				&base.ContactHeader{DisplayName: &aliceLiddell,
					Address: &base.SipUri{false, &alice, nil, "wonderland.com", nil, noParams, noParams},
					Params:  noParams}}}},

		test{contactHeaderInput("m: Alice <sip:alice@wonderland.com>"), &contactHeaderResult{
			pass,
			[]*base.ContactHeader{
				&base.ContactHeader{DisplayName: &aliceTitle,
					Address: &base.SipUri{false, &alice, nil, "wonderland.com", nil, noParams, noParams},
					Params:  noParams}}}},

		test{contactHeaderInput("Contact: *"), &contactHeaderResult{
			pass,
			[]*base.ContactHeader{
<<<<<<< HEAD
				&base.ContactHeader{Address: base.WildcardUri{}}}}},
=======
				&base.ContactHeader{Address: &base.WildcardUri{}}}}},
>>>>>>> da35d551

		test{contactHeaderInput("Contact: \t  *"), &contactHeaderResult{
			pass,
			[]*base.ContactHeader{
<<<<<<< HEAD
				&base.ContactHeader{Address: base.WildcardUri{}}}}},
=======
				&base.ContactHeader{Address: &base.WildcardUri{}}}}},
>>>>>>> da35d551

		test{contactHeaderInput("M: *"), &contactHeaderResult{
			pass,
			[]*base.ContactHeader{
<<<<<<< HEAD
				&base.ContactHeader{Address: base.WildcardUri{}}}}},
=======
				&base.ContactHeader{Address: &base.WildcardUri{}}}}},
>>>>>>> da35d551

		test{contactHeaderInput("Contact: *"), &contactHeaderResult{
			pass,
			[]*base.ContactHeader{
<<<<<<< HEAD
				&base.ContactHeader{Address: base.WildcardUri{}}}}},
=======
				&base.ContactHeader{Address: &base.WildcardUri{}}}}},
>>>>>>> da35d551

		test{contactHeaderInput("Contact: \"John\" *"), &contactHeaderResult{
			fail,
			[]*base.ContactHeader{}}},

		test{contactHeaderInput("Contact: \"John\" <*>"), &contactHeaderResult{
			fail,
			[]*base.ContactHeader{}}},

		test{contactHeaderInput("Contact: *;foo=bar"), &contactHeaderResult{
			fail,
			[]*base.ContactHeader{}}},

		test{contactHeaderInput("Contact: Alice sip:alice@wonderland.com"), &contactHeaderResult{
			fail,
			[]*base.ContactHeader{
				&base.ContactHeader{}}}},

		test{contactHeaderInput("Contact:"), &contactHeaderResult{
			fail,
			[]*base.ContactHeader{
				&base.ContactHeader{}}}},

		test{contactHeaderInput("Contact: "), &contactHeaderResult{
			fail,
			[]*base.ContactHeader{
				&base.ContactHeader{}}}},

		test{contactHeaderInput("Contact:\t"), &contactHeaderResult{
			fail,
			[]*base.ContactHeader{
				&base.ContactHeader{}}}},

		test{contactHeaderInput("Contact: foo"), &contactHeaderResult{
			fail,
			[]*base.ContactHeader{
				&base.ContactHeader{}}}},

		test{contactHeaderInput("Contact: foo bar"), &contactHeaderResult{
			fail,
			[]*base.ContactHeader{
				&base.ContactHeader{}}}},

		test{contactHeaderInput("Contact: \"Alice\" sip:alice@wonderland.com"), &contactHeaderResult{
			fail,
			[]*base.ContactHeader{
				&base.ContactHeader{}}}},

		test{contactHeaderInput("Contact: \"<Alice>\" sip:alice@wonderland.com"), &contactHeaderResult{
			fail,
			[]*base.ContactHeader{
				&base.ContactHeader{}}}},

		test{contactHeaderInput("Contact: \"sip:alice@wonderland.com\""), &contactHeaderResult{
			fail,
			[]*base.ContactHeader{
				&base.ContactHeader{}}}},

		test{contactHeaderInput("Contact: \"sip:alice@wonderland.com\"  <sip:alice@wonderland.com>"), &contactHeaderResult{
			pass,
			[]*base.ContactHeader{
				&base.ContactHeader{DisplayName: &aliceAddr,
					Address: &base.SipUri{false, &alice, nil, "wonderland.com", nil, noParams, noParams},
					Params:  noParams}}}},

		test{contactHeaderInput("Contact: \"<sip:alice@wonderland.com>\"  <sip:alice@wonderland.com>"), &contactHeaderResult{
			pass,
			[]*base.ContactHeader{
				&base.ContactHeader{DisplayName: &aliceAddrQuot,
					Address: &base.SipUri{false, &alice, nil, "wonderland.com", nil, noParams, noParams},
					Params:  noParams}}}},

		test{contactHeaderInput("Contact: \"<sip: alice@wonderland.com>\"  <sip:alice@wonderland.com>"), &contactHeaderResult{
			pass,
			[]*base.ContactHeader{
				&base.ContactHeader{DisplayName: &aliceAddrQuotSp,
					Address: &base.SipUri{false, &alice, nil, "wonderland.com", nil, noParams, noParams},
					Params:  noParams}}}},

		test{contactHeaderInput("cOntACt: \"Alice Liddell\" <sip:alice@wonderland.com>;foo=bar"), &contactHeaderResult{
			pass,
			[]*base.ContactHeader{
				&base.ContactHeader{DisplayName: &aliceLiddell,
					Address: &base.SipUri{false, &alice, nil, "wonderland.com", nil, noParams, noParams},
					Params:  fooEqBar}}}},

		test{contactHeaderInput("contact: \"Alice Liddell\" <sip:alice@wonderland.com;foo=bar>"), &contactHeaderResult{
			pass,
			[]*base.ContactHeader{
				&base.ContactHeader{DisplayName: &aliceLiddell,
					Address: &base.SipUri{false, &alice, nil, "wonderland.com", nil, fooEqBar, noParams},
					Params:  noParams}}}},

		test{contactHeaderInput("M: \"Alice Liddell\" <sip:alice@wonderland.com?foo=bar>"), &contactHeaderResult{
			pass,
			[]*base.ContactHeader{
				&base.ContactHeader{DisplayName: &aliceLiddell,
					Address: &base.SipUri{false, &alice, nil, "wonderland.com", nil, noParams, fooEqBar},
					Params:  noParams}}}},

		test{contactHeaderInput("Contact: \"Alice Liddell\" <sip:alice@wonderland.com>;foo"), &contactHeaderResult{
			pass,
			[]*base.ContactHeader{
				&base.ContactHeader{DisplayName: &aliceLiddell,
					Address: &base.SipUri{false, &alice, nil, "wonderland.com", nil, noParams, noParams},
					Params:  fooSingleton}}}},

		test{contactHeaderInput("Contact: \"Alice Liddell\" <sip:alice@wonderland.com;foo>"), &contactHeaderResult{
			pass,
			[]*base.ContactHeader{
				&base.ContactHeader{DisplayName: &aliceLiddell,
					Address: &base.SipUri{false, &alice, nil, "wonderland.com", nil, fooSingleton, noParams},
					Params:  noParams}}}},

		test{contactHeaderInput("Contact: \"Alice Liddell\" <sip:alice@wonderland.com?foo>"), &contactHeaderResult{
			fail,
			[]*base.ContactHeader{
				&base.ContactHeader{}}}},

		test{contactHeaderInput("Contact: \"Alice Liddell\" <sip:alice@wonderland.com;foo?foo=bar>;foo=bar"), &contactHeaderResult{
			pass,
			[]*base.ContactHeader{
				&base.ContactHeader{DisplayName: &aliceLiddell,
					Address: &base.SipUri{false, &alice, nil, "wonderland.com", nil, fooSingleton, fooEqBar},
					Params:  fooEqBar}}}},

		test{contactHeaderInput("Contact: \"Alice Liddell\" <sip:alice@wonderland.com;foo?foo=bar>;foo"), &contactHeaderResult{
			pass,
			[]*base.ContactHeader{
				&base.ContactHeader{DisplayName: &aliceLiddell,
					Address: &base.SipUri{false, &alice, nil, "wonderland.com", nil, fooSingleton, fooEqBar},
					Params:  fooSingleton}}}},

		test{contactHeaderInput("Contact: \"Alice Liddell\" <sip:alice@wonderland.com>"), &contactHeaderResult{
			pass,
			[]*base.ContactHeader{
				&base.ContactHeader{DisplayName: &aliceLiddell,
					Address: &base.SipUri{false, &alice, nil, "wonderland.com", nil, noParams, noParams},
					Params:  noParams}}}},

		test{contactHeaderInput("Contact: sip:alice@wonderland.com, sip:hatter@wonderland.com"), &contactHeaderResult{
			pass,
			[]*base.ContactHeader{
				&base.ContactHeader{DisplayName: nil, Address: &base.SipUri{false, &alice, nil, "wonderland.com", nil, noParams, noParams}, Params: noParams},
				&base.ContactHeader{DisplayName: nil, Address: &base.SipUri{false, &hatter, nil, "wonderland.com", nil, noParams, noParams}, Params: noParams}}}},

		test{contactHeaderInput("Contact: \"Alice Liddell\" <sips:alice@wonderland.com>, \"Madison Hatter\" <sip:hatter@wonderland.com>"), &contactHeaderResult{
			pass,
			[]*base.ContactHeader{
				&base.ContactHeader{DisplayName: &aliceLiddell,
					Address: &base.SipUri{true, &alice, nil, "wonderland.com", nil, noParams, noParams}},
				&base.ContactHeader{DisplayName: &madHatter,
					Address: &base.SipUri{false, &hatter, nil, "wonderland.com", nil, noParams, noParams}}}}},

		test{contactHeaderInput("Contact: <sips:alice@wonderland.com>, \"Madison Hatter\" <sip:hatter@wonderland.com>"), &contactHeaderResult{
			pass,
			[]*base.ContactHeader{
				&base.ContactHeader{DisplayName: nil,
					Address: &base.SipUri{true, &alice, nil, "wonderland.com", nil, noParams, noParams}},
				&base.ContactHeader{DisplayName: &madHatter,
					Address: &base.SipUri{false, &hatter, nil, "wonderland.com", nil, noParams, noParams}}}}},

		test{contactHeaderInput("Contact: \"Alice Liddell\" <sips:alice@wonderland.com>, <sip:hatter@wonderland.com>"), &contactHeaderResult{
			pass,
			[]*base.ContactHeader{
				&base.ContactHeader{DisplayName: &aliceLiddell,
					Address: &base.SipUri{true, &alice, nil, "wonderland.com", nil, noParams, noParams}},
				&base.ContactHeader{DisplayName: nil,
					Address: &base.SipUri{false, &hatter, nil, "wonderland.com", nil, noParams, noParams}}}}},

		test{contactHeaderInput("Contact: \"Alice Liddell\" <sips:alice@wonderland.com>, \"Madison Hatter\" <sip:hatter@wonderland.com>" +
			",    sip:kat@cheshire.gov.uk"), &contactHeaderResult{
			pass,
			[]*base.ContactHeader{
				&base.ContactHeader{DisplayName: &aliceLiddell,
					Address: &base.SipUri{true, &alice, nil, "wonderland.com", nil, noParams, noParams}},
				&base.ContactHeader{DisplayName: &madHatter,
					Address: &base.SipUri{false, &hatter, nil, "wonderland.com", nil, noParams, noParams}},
				&base.ContactHeader{DisplayName: nil,
					Address: &base.SipUri{false, &kat, nil, "cheshire.gov.uk", nil, noParams, noParams}}}}},

		test{contactHeaderInput("Contact: \"Alice Liddell\" <sips:alice@wonderland.com>;foo=bar, \"Madison Hatter\" <sip:hatter@wonderland.com>" +
			",    sip:kat@cheshire.gov.uk"), &contactHeaderResult{
			pass,
			[]*base.ContactHeader{
				&base.ContactHeader{DisplayName: &aliceLiddell,
					Address: &base.SipUri{true, &alice, nil, "wonderland.com", nil, noParams, noParams},
					Params:  fooEqBar},
				&base.ContactHeader{DisplayName: &madHatter,
					Address: &base.SipUri{false, &hatter, nil, "wonderland.com", nil, noParams, noParams}},
				&base.ContactHeader{DisplayName: nil,
					Address: &base.SipUri{false, &kat, nil, "cheshire.gov.uk", nil, noParams, noParams}}}}},

		test{contactHeaderInput("Contact: \"Alice Liddell\" <sips:alice@wonderland.com>, \"Madison Hatter\" <sip:hatter@wonderland.com>;foo=bar" +
			",    sip:kat@cheshire.gov.uk"), &contactHeaderResult{
			pass,
			[]*base.ContactHeader{
				&base.ContactHeader{DisplayName: &aliceLiddell,
					Address: &base.SipUri{true, &alice, nil, "wonderland.com", nil, noParams, noParams}},
				&base.ContactHeader{DisplayName: &madHatter,
					Address: &base.SipUri{false, &hatter, nil, "wonderland.com", nil, noParams, noParams},
					Params:  fooEqBar},
				&base.ContactHeader{DisplayName: nil,
					Address: &base.SipUri{false, &kat, nil, "cheshire.gov.uk", nil, noParams, noParams}}}}},

		test{contactHeaderInput("Contact: \"Alice Liddell\" <sips:alice@wonderland.com>, \"Madison Hatter\" <sip:hatter@wonderland.com>" +
			",    sip:kat@cheshire.gov.uk;foo=bar"), &contactHeaderResult{
			pass,
			[]*base.ContactHeader{
				&base.ContactHeader{DisplayName: &aliceLiddell,
					Address: &base.SipUri{true, &alice, nil, "wonderland.com", nil, noParams, noParams}},
				&base.ContactHeader{DisplayName: &madHatter,
					Address: &base.SipUri{false, &hatter, nil, "wonderland.com", nil, noParams, noParams}},
				&base.ContactHeader{DisplayName: nil,
					Address: &base.SipUri{false, &kat, nil, "cheshire.gov.uk", nil, noParams, noParams},
					Params:  fooEqBar}}}},
	}, t)
<<<<<<< HEAD
=======
}

func TestSplitByWS(t *testing.T) {
	doTests([]test{
		test{splitByWSInput("Hello world"), splitByWSResult([]string{"Hello", "world"})},
		test{splitByWSInput("Hello\tworld"), splitByWSResult([]string{"Hello", "world"})},
		test{splitByWSInput("Hello    world"), splitByWSResult([]string{"Hello", "world"})},
		test{splitByWSInput("Hello  world"), splitByWSResult([]string{"Hello", "world"})},
		test{splitByWSInput("Hello\t world"), splitByWSResult([]string{"Hello", "world"})},
		test{splitByWSInput("Hello\t world"), splitByWSResult([]string{"Hello", "world"})},
		test{splitByWSInput("Hello\t \tworld"), splitByWSResult([]string{"Hello", "world"})},
		test{splitByWSInput("Hello\t\tworld"), splitByWSResult([]string{"Hello", "world"})},
		test{splitByWSInput("Hello\twonderful\tworld"), splitByWSResult([]string{"Hello", "wonderful", "world"})},
		test{splitByWSInput("Hello   wonderful\tworld"), splitByWSResult([]string{"Hello", "wonderful", "world"})},
		test{splitByWSInput("Hello   wonderful  world"), splitByWSResult([]string{"Hello", "wonderful", "world"})},
	}, t)
>>>>>>> da35d551
}

func TestCSeqs(t *testing.T) {
	doTests([]test{
		test{cSeqInput("CSeq: 1 INVITE"), &cSeqResult{pass, &base.CSeq{1, "INVITE"}}},
<<<<<<< HEAD
		test{cSeqInput("CSeq : 1 INVITE"), &cSeqResult{pass, &base.CSeq{1, "INVITE"}}},
		test{cSeqInput("CSeq  : 1 INVITE"), &cSeqResult{pass, &base.CSeq{1, "INVITE"}}},
		test{cSeqInput("CSeq\t: 1 INVITE"), &cSeqResult{pass, &base.CSeq{1, "INVITE"}}},
=======
		test{cSeqInput("CSeq : 2 INVITE"), &cSeqResult{pass, &base.CSeq{2, "INVITE"}}},
		test{cSeqInput("CSeq  : 3 INVITE"), &cSeqResult{pass, &base.CSeq{3, "INVITE"}}},
		test{cSeqInput("CSeq\t: 4 INVITE"), &cSeqResult{pass, &base.CSeq{4, "INVITE"}}},
		test{cSeqInput("CSeq:\t5\t\tINVITE"), &cSeqResult{pass, &base.CSeq{5, "INVITE"}}},
		test{cSeqInput("CSeq:\t6 \tINVITE"), &cSeqResult{pass, &base.CSeq{6, "INVITE"}}},
		test{cSeqInput("CSeq:    7      INVITE"), &cSeqResult{pass, &base.CSeq{7, "INVITE"}}},
		test{cSeqInput("CSeq: 8  INVITE"), &cSeqResult{pass, &base.CSeq{8, "INVITE"}}},
>>>>>>> da35d551
		test{cSeqInput("CSeq: 0 register"), &cSeqResult{pass, &base.CSeq{0, "register"}}},
		test{cSeqInput("CSeq: 10 reGister"), &cSeqResult{pass, &base.CSeq{10, "reGister"}}},
		test{cSeqInput("CSeq: 17 FOOBAR"), &cSeqResult{pass, &base.CSeq{17, "FOOBAR"}}},
		test{cSeqInput("CSeq: 2147483647 NOTIFY"), &cSeqResult{pass, &base.CSeq{2147483647, "NOTIFY"}}},
		test{cSeqInput("CSeq: 2147483648 NOTIFY"), &cSeqResult{fail, &base.CSeq{}}},
		test{cSeqInput("CSeq: -124 ACK"), &cSeqResult{fail, &base.CSeq{}}},
		test{cSeqInput("CSeq: 1"), &cSeqResult{fail, &base.CSeq{}}},
		test{cSeqInput("CSeq: ACK"), &cSeqResult{fail, &base.CSeq{}}},
		test{cSeqInput("CSeq:"), &cSeqResult{fail, &base.CSeq{}}},
		test{cSeqInput("CSeq: FOO ACK"), &cSeqResult{fail, &base.CSeq{}}},
		test{cSeqInput("CSeq: 9999999999999999999999999999999 SUBSCRIBE"), &cSeqResult{fail, &base.CSeq{}}},
		test{cSeqInput("CSeq: 1 INVITE;foo=bar"), &cSeqResult{fail, &base.CSeq{}}},
		test{cSeqInput("CSeq: 1 INVITE;foo"), &cSeqResult{fail, &base.CSeq{}}},
		test{cSeqInput("CSeq: 1 INVITE;foo=bar;baz"), &cSeqResult{fail, &base.CSeq{}}},
	}, t)
}

func TestCallIds(t *testing.T) {
	doTests([]test{
		test{callIdInput("Call-ID: fdlknfa32bse3yrbew23bf"), &callIdResult{pass, base.CallId("fdlknfa32bse3yrbew23bf")}},
		test{callIdInput("Call-ID : fdlknfa32bse3yrbew23bf"), &callIdResult{pass, base.CallId("fdlknfa32bse3yrbew23bf")}},
		test{callIdInput("Call-ID  : fdlknfa32bse3yrbew23bf"), &callIdResult{pass, base.CallId("fdlknfa32bse3yrbew23bf")}},
		test{callIdInput("Call-ID\t: fdlknfa32bse3yrbew23bf"), &callIdResult{pass, base.CallId("fdlknfa32bse3yrbew23bf")}},
		test{callIdInput("Call-ID: banana"), &callIdResult{pass, base.CallId("banana")}},
		test{callIdInput("calL-id: banana"), &callIdResult{pass, base.CallId("banana")}},
		test{callIdInput("calL-id: 1banana"), &callIdResult{pass, base.CallId("1banana")}},
		test{callIdInput("Call-ID:"), &callIdResult{fail, base.CallId("")}},
		test{callIdInput("Call-ID: banana spaghetti"), &callIdResult{fail, base.CallId("")}},
		test{callIdInput("Call-ID: banana\tspaghetti"), &callIdResult{fail, base.CallId("")}},
		test{callIdInput("Call-ID: banana;spaghetti"), &callIdResult{fail, base.CallId("")}},
		test{callIdInput("Call-ID: banana;spaghetti=tasty"), &callIdResult{fail, base.CallId("")}},
	}, t)
}

func TestMaxForwards(t *testing.T) {
	doTests([]test{
		test{maxForwardsInput("Max-Forwards: 9"), &maxForwardsResult{pass, base.MaxForwards(9)}},
		test{maxForwardsInput("Max-Forwards: 70"), &maxForwardsResult{pass, base.MaxForwards(70)}},
		test{maxForwardsInput("Max-Forwards: 71"), &maxForwardsResult{pass, base.MaxForwards(71)}},
		test{maxForwardsInput("Max-Forwards: 0"), &maxForwardsResult{pass, base.MaxForwards(0)}},
		test{maxForwardsInput("Max-Forwards:      0"), &maxForwardsResult{pass, base.MaxForwards(0)}},
		test{maxForwardsInput("Max-Forwards:\t0"), &maxForwardsResult{pass, base.MaxForwards(0)}},
		test{maxForwardsInput("Max-Forwards: \t 0"), &maxForwardsResult{pass, base.MaxForwards(0)}},
		test{maxForwardsInput("Max-Forwards:\n  0"), &maxForwardsResult{pass, base.MaxForwards(0)}},
		test{maxForwardsInput("Max-Forwards: -1"), &maxForwardsResult{fail, base.MaxForwards(0)}},
		test{maxForwardsInput("Max-Forwards:"), &maxForwardsResult{fail, base.MaxForwards(0)}},
		test{maxForwardsInput("Max-Forwards: "), &maxForwardsResult{fail, base.MaxForwards(0)}},
		test{maxForwardsInput("Max-Forwards:\t"), &maxForwardsResult{fail, base.MaxForwards(0)}},
		test{maxForwardsInput("Max-Forwards:\n"), &maxForwardsResult{fail, base.MaxForwards(0)}},
		test{maxForwardsInput("Max-Forwards: \n"), &maxForwardsResult{fail, base.MaxForwards(0)}},
	}, t)
}

func TestContentLength(t *testing.T) {
	doTests([]test{
		test{contentLengthInput("Content-Length: 9"), &contentLengthResult{pass, base.ContentLength(9)}},
		test{contentLengthInput("Content-Length: 20"), &contentLengthResult{pass, base.ContentLength(20)}},
		test{contentLengthInput("Content-Length: 113"), &contentLengthResult{pass, base.ContentLength(113)}},
		test{contentLengthInput("l: 113"), &contentLengthResult{pass, base.ContentLength(113)}},
		test{contentLengthInput("Content-Length: 0"), &contentLengthResult{pass, base.ContentLength(0)}},
		test{contentLengthInput("Content-Length:      0"), &contentLengthResult{pass, base.ContentLength(0)}},
		test{contentLengthInput("Content-Length:\t0"), &contentLengthResult{pass, base.ContentLength(0)}},
		test{contentLengthInput("Content-Length: \t 0"), &contentLengthResult{pass, base.ContentLength(0)}},
		test{contentLengthInput("Content-Length:\n  0"), &contentLengthResult{pass, base.ContentLength(0)}},
		test{contentLengthInput("Content-Length: -1"), &contentLengthResult{fail, base.ContentLength(0)}},
		test{contentLengthInput("Content-Length:"), &contentLengthResult{fail, base.ContentLength(0)}},
		test{contentLengthInput("Content-Length: "), &contentLengthResult{fail, base.ContentLength(0)}},
		test{contentLengthInput("Content-Length:\t"), &contentLengthResult{fail, base.ContentLength(0)}},
		test{contentLengthInput("Content-Length:\n"), &contentLengthResult{fail, base.ContentLength(0)}},
		test{contentLengthInput("Content-Length: \n"), &contentLengthResult{fail, base.ContentLength(0)}},
	}, t)
}

func TestViaHeaders(t *testing.T) {
	// branch=z9hG4bKnashds8
	slashBar := "//bar"
	noParams := map[string]*string{}
	fooEqBar := map[string]*string{"foo": &bar}
	fooEqSlashBar := map[string]*string{"foo": &slashBar}
	singleFoo := map[string]*string{"foo": nil}
	doTests([]test{
		test{viaInput("Via: SIP/2.0/UDP pc33.atlanta.com"), &viaResult{pass, &base.ViaHeader{&base.ViaHop{"SIP", "2.0", "UDP", "pc33.atlanta.com", nil, noParams}}}},
		test{viaInput("Via: bAzz/fooo/BAAR pc33.atlanta.com"), &viaResult{pass, &base.ViaHeader{&base.ViaHop{"bAzz", "fooo", "BAAR", "pc33.atlanta.com", nil, noParams}}}},
		test{viaInput("Via: SIP/2.0/UDP pc33.atlanta.com"), &viaResult{pass, &base.ViaHeader{&base.ViaHop{"SIP", "2.0", "UDP", "pc33.atlanta.com", nil, noParams}}}},
		test{viaInput("Via: SIP /\t2.0 / UDP pc33.atlanta.com"), &viaResult{pass, &base.ViaHeader{&base.ViaHop{"SIP", "2.0", "UDP", "pc33.atlanta.com", nil, noParams}}}},
		test{viaInput("Via: SIP /\n 2.0 / UDP pc33.atlanta.com"), &viaResult{pass, &base.ViaHeader{&base.ViaHop{"SIP", "2.0", "UDP", "pc33.atlanta.com", nil, noParams}}}},
		test{viaInput("Via:\tSIP/2.0/UDP pc33.atlanta.com"), &viaResult{pass, &base.ViaHeader{&base.ViaHop{"SIP", "2.0", "UDP", "pc33.atlanta.com", nil, noParams}}}},
		test{viaInput("Via:\n SIP/2.0/UDP pc33.atlanta.com"), &viaResult{pass, &base.ViaHeader{&base.ViaHop{"SIP", "2.0", "UDP", "pc33.atlanta.com", nil, noParams}}}},
		test{viaInput("Via: SIP/2.0/UDP box:5060"), &viaResult{pass, &base.ViaHeader{&base.ViaHop{"SIP", "2.0", "UDP", "box", &ui16_5060, noParams}}}},
		test{viaInput("Via: SIP/2.0/UDP box;foo=bar"), &viaResult{pass, &base.ViaHeader{&base.ViaHop{"SIP", "2.0", "UDP", "box", nil, fooEqBar}}}},
		test{viaInput("Via: SIP/2.0/UDP box:5060;foo=bar"), &viaResult{pass, &base.ViaHeader{&base.ViaHop{"SIP", "2.0", "UDP", "box", &ui16_5060, fooEqBar}}}},
		test{viaInput("Via: SIP/2.0/UDP box:5060;foo"), &viaResult{pass, &base.ViaHeader{&base.ViaHop{"SIP", "2.0", "UDP", "box", &ui16_5060, singleFoo}}}},
		test{viaInput("Via: SIP/2.0/UDP box:5060;foo=//bar"), &viaResult{pass, &base.ViaHeader{&base.ViaHop{"SIP", "2.0", "UDP", "box", &ui16_5060, fooEqSlashBar}}}},
		test{viaInput("Via: /2.0/UDP box:5060;foo=bar"), &viaResult{fail, &base.ViaHeader{}}},
		test{viaInput("Via: SIP//UDP box:5060;foo=bar"), &viaResult{fail, &base.ViaHeader{}}},
		test{viaInput("Via: SIP/2.0/ box:5060;foo=bar"), &viaResult{fail, &base.ViaHeader{}}},
		test{viaInput("Via:  /2.0/UDP box:5060;foo=bar"), &viaResult{fail, &base.ViaHeader{}}},
		test{viaInput("Via: SIP/ /UDP box:5060;foo=bar"), &viaResult{fail, &base.ViaHeader{}}},
		test{viaInput("Via: SIP/2.0/  box:5060;foo=bar"), &viaResult{fail, &base.ViaHeader{}}},
		test{viaInput("Via: \t/2.0/UDP box:5060;foo=bar"), &viaResult{fail, &base.ViaHeader{}}},
		test{viaInput("Via: SIP/\t/UDP box:5060;foo=bar"), &viaResult{fail, &base.ViaHeader{}}},
		test{viaInput("Via: SIP/2.0/\t  box:5060;foo=bar"), &viaResult{fail, &base.ViaHeader{}}},
		test{viaInput("Via:"), &viaResult{fail, &base.ViaHeader{}}},
		test{viaInput("Via: "), &viaResult{fail, &base.ViaHeader{}}},
		test{viaInput("Via:\t"), &viaResult{fail, &base.ViaHeader{}}},
		test{viaInput("Via: box:5060"), &viaResult{fail, &base.ViaHeader{}}},
		test{viaInput("Via: box:5060;foo=bar"), &viaResult{fail, &base.ViaHeader{}}},
	}, t)
<<<<<<< HEAD
=======
}

// Basic test of unstreamed parsing, using empty INVITE.
func TestUnstreamedParse1(t *testing.T) {
	nilMap := make(map[string]*string)
	test := ParserTest{false, []parserTestStep{
		// Steps each have: Input, result, sent error, returned error
		parserTestStep{"INVITE sip:bob@biloxi.com SIP/2.0\r\n\r\n",
			base.NewRequest(base.INVITE,
				&base.SipUri{false, &bob, nil, "biloxi.com", nil, nilMap, nilMap},
				"SIP/2.0",
				make([]base.SipHeader, 0),
				""),
			nil,
			nil},
	}}

	test.Test(t)
}

// Test unstreamed parsing with a header and body.
func TestUnstreamedParse2(t *testing.T) {
	nilMap := make(map[string]*string)
	test := ParserTest{false, []parserTestStep{
		// Steps each have: Input, result, sent error, returned error
		parserTestStep{"INVITE sip:bob@biloxi.com SIP/2.0\r\n" +
			"CSeq: 13 INVITE\r\n" +
			"\r\n" +
			"I am a banana",
			base.NewRequest(base.INVITE,
				&base.SipUri{false, &bob, nil, "biloxi.com", nil, nilMap, nilMap},
				"SIP/2.0",
				[]base.SipHeader{&base.CSeq{13, base.INVITE}},
				"I am a banana"),
			nil,
			nil},
	}}

	test.Test(t)
}

// Test unstreamed parsing of a base.Request object (rather than a base.Response).
func TestUnstreamedParse3(t *testing.T) {
	test := ParserTest{false, []parserTestStep{
		// Steps each have: Input, result, sent error, returned error
		parserTestStep{"SIP/2.0 200 OK\r\n" +
			"CSeq: 2 INVITE\r\n" +
			"\r\n" +
			"Everything is awesome.",
			base.NewResponse("SIP/2.0",
				200,
				"OK",
				[]base.SipHeader{&base.CSeq{2, base.INVITE}},
				"Everything is awesome."),
			nil,
			nil},
	}}

	test.Test(t)
}

// Test unstreamed parsing with more than one header.
func TestUnstreamedParse4(t *testing.T) {
	callId := base.CallId("cheesecake1729")
	maxForwards := base.MaxForwards(65)
	test := ParserTest{false, []parserTestStep{
		// Steps each have: Input, result, sent error, returned error
		parserTestStep{"SIP/2.0 200 OK\r\n" +
			"CSeq: 2 INVITE\r\n" +
			"Call-ID: cheesecake1729\r\n" +
			"Max-Forwards: 65\r\n" +
			"\r\n" +
			"Everything is awesome.",
			base.NewResponse("SIP/2.0",
				200,
				"OK",
				[]base.SipHeader{
					&base.CSeq{2, base.INVITE},
					&callId,
					&maxForwards,
				},
				"Everything is awesome."),
			nil,
			nil},
	}}

	test.Test(t)
}

// Test unstreamed parsing with whitespace and line breaks.
func TestUnstreamedParse5(t *testing.T) {
	callId := base.CallId("cheesecake1729")
	maxForwards := base.MaxForwards(63)
	test := ParserTest{false, []parserTestStep{
		// Steps each have: Input, result, sent error, returned error
		parserTestStep{"SIP/2.0 200 OK\r\n" +
			"CSeq:   2     \r\n" +
			"    INVITE\r\n" +
			"Call-ID:\tcheesecake1729\r\n" +
			"Max-Forwards:\t\r\n" +
			"\t63\r\n" +
			"\r\n" +
			"Everything is awesome.",
			base.NewResponse("SIP/2.0",
				200,
				"OK",
				[]base.SipHeader{
					&base.CSeq{2, base.INVITE},
					&callId,
					&maxForwards},
				"Everything is awesome."),
			nil,
			nil},
	}}

	test.Test(t)
}

// Test error responses, and responses of minimal length.
func TestUnstreamedParse6(t *testing.T) {
	test := ParserTest{false, []parserTestStep{
		parserTestStep{"SIP/2.0 403 Forbidden\r\n\r\n",
			base.NewResponse("SIP/2.0",
				403,
				"Forbidden",
				[]base.SipHeader{},
				""),
			nil,
			nil},
	}}

	test.Test(t)
}

// Test requests of minimal length.
func TestUnstreamedParse7(t *testing.T) {
	foo := "foo"
	nilMap := make(map[string]*string)

	test := ParserTest{false, []parserTestStep{
		parserTestStep{"ACK sip:foo@bar.com SIP/2.0\r\n\r\n",
			base.NewRequest(base.ACK,
				&base.SipUri{false, &foo, nil, "bar.com", nil, nilMap, nilMap},
				"SIP/2.0",
				[]base.SipHeader{},
				""),
			nil,
			nil},
	}}

	test.Test(t)
}

// TODO: Error cases for unstreamed parse.
// TODO: Multiple writes on unstreamed parse.

// Basic streamed parsing, using empty INVITE.
func TestStreamedParse1(t *testing.T) {
	nilMap := make(map[string]*string)
	contentLength := base.ContentLength(0)
	test := ParserTest{true, []parserTestStep{
		// Steps each have: Input, result, sent error, returned error
		parserTestStep{"INVITE sip:bob@biloxi.com SIP/2.0\r\n" +
			"Content-Length: 0\r\n\r\n",
			base.NewRequest(base.INVITE,
				&base.SipUri{false, &bob, nil, "biloxi.com", nil, nilMap, nilMap},
				"SIP/2.0",
				[]base.SipHeader{&contentLength},
				""),
			nil,
			nil},
	}}

	test.Test(t)
}

// Test writing a single message in two stages (breaking after the start line).
func TestStreamedParse2(t *testing.T) {
	nilMap := make(map[string]*string)
	contentLength := base.ContentLength(0)
	test := ParserTest{true, []parserTestStep{
		// Steps each have: Input, result, sent error, returned error
		parserTestStep{"INVITE sip:bob@biloxi.com SIP/2.0\r\n", nil, nil, nil},
		parserTestStep{"Content-Length: 0\r\n\r\n",
			base.NewRequest(base.INVITE,
				&base.SipUri{false, &bob, nil, "biloxi.com", nil, nilMap, nilMap},
				"SIP/2.0",
				[]base.SipHeader{&contentLength},
				""),
			nil,
			nil},
	}}

	test.Test(t)
>>>>>>> da35d551
}

type paramInput struct {
	paramString      string
	start            uint8
	sep              uint8
	end              uint8
	quoteValues      bool
	permitSingletons bool
}

func (data *paramInput) String() string {
	return fmt.Sprintf("paramString=\"%s\", start=%c, sep=%c, end=%c, quoteValues=%b, permitSingletons=%b",
		data.paramString, data.start, data.sep, data.end, data.quoteValues, data.permitSingletons)
}
func (data *paramInput) evaluate() result {
	output, consumed, err := parseParams(data.paramString, data.start, data.sep, data.end, data.quoteValues, data.permitSingletons)
	return &paramResult{err, output, consumed}
}

type paramResult struct {
	err      error
	params   map[string]*string
	consumed int
}

func (expected *paramResult) equals(other result) (equal bool, reason string) {
	actual := *(other.(*paramResult))
	if expected.err == nil && actual.err != nil {
		return false, fmt.Sprintf("unexpected error: %s", actual.err.Error())
	} else if expected.err != nil && actual.err == nil {
		return false, fmt.Sprintf("unexpected success: got \"%s\"", base.ParamsToString(actual.params, '$', '-'))
	} else if actual.err == nil && !base.ParamsEqual(expected.params, actual.params) {
		return false, fmt.Sprintf("unexpected result: expected \"%s\", got \"%s\"",
			base.ParamsToString(expected.params, '$', '-'), base.ParamsToString(actual.params, '$', '-'))
	} else if actual.err == nil && expected.consumed != actual.consumed {
		return false, fmt.Sprintf("unexpected consumed value: expected %d, got %d", expected.consumed, actual.consumed)
	}

	return true, ""
}

type sipUriInput string

func (data sipUriInput) String() string {
	return string(data)
}
func (data sipUriInput) evaluate() result {
	output, err := ParseSipUri(string(data))
	return &sipUriResult{err, output}
}

type sipUriResult struct {
	err error
	uri base.SipUri
}

func (expected *sipUriResult) equals(other result) (equal bool, reason string) {
	actual := *(other.(*sipUriResult))
	if expected.err == nil && actual.err != nil {
		return false, fmt.Sprintf("unexpected error: %s", actual.err.Error())
	} else if expected.err != nil && actual.err == nil {
		return false, fmt.Sprintf("unexpected success: got \"%s\"", actual.uri.String())
	} else if actual.err != nil {
		// Expected error. Test passes immediately.
		return true, ""
	}

	equal = expected.uri.Equals(&actual.uri)
	if !equal {
		reason = fmt.Sprintf("expected result %s, but got %s", expected.uri.String(), actual.uri.String())
	}
	return
}

type hostPortInput string

func (data hostPortInput) String() string {
	return string(data)
}

func (data hostPortInput) evaluate() result {
	host, port, err := parseHostPort(string(data))
	return &hostPortResult{err, host, port}
}

type hostPortResult struct {
	err  error
	host string
	port *uint16
}

func (expected *hostPortResult) equals(other result) (equal bool, reason string) {
	actual := *(other.(*hostPortResult))
	if expected.err == nil && actual.err != nil {
		return false, fmt.Sprintf("unexpected error: %s", actual.err.Error())
	} else if expected.err != nil && actual.err != nil {
		// Expected failure. Return true unconditionally.
		return true, ""
	}

	var actualStr string
	if actual.port == nil {
		actualStr = actual.host
	} else {
		actualStr = fmt.Sprintf("%s:%d", actual.host, actual.port)
	}

	if expected.err != nil && actual.err == nil {
		return false, fmt.Sprintf("unexpected success: got %s", actualStr)
	} else if expected.host != actual.host {
		return false, fmt.Sprintf("unexpected host part: expected \"%s\", got \"%s\"", expected.host, actual.host)
	} else if uint16PtrStr(expected.port) != uint16PtrStr(actual.port) {
		return false, fmt.Sprintf("unexpected port: expected %s, got %s",
			uint16PtrStr(expected.port),
			uint16PtrStr(actual.port))
	}

	return true, ""
}

type headerBlockInput []string

func (data headerBlockInput) String() string {
	return "['" + strings.Join([]string(data), "', '") + "']"
}

func (data headerBlockInput) evaluate() result {
	contents, linesConsumed := getNextHeaderLine([]string(data))
	return &headerBlockResult{contents, linesConsumed}
}

type headerBlockResult struct {
	contents      string
	linesConsumed int
}

func (expected *headerBlockResult) equals(other result) (equal bool, reason string) {
	actual := *(other.(*headerBlockResult))
	if expected.contents != actual.contents {
		return false, fmt.Sprintf("unexpected block contents: got \"%s\"; expected \"%s\"",
			actual.contents, expected.contents)
	} else if expected.linesConsumed != actual.linesConsumed {
		return false, fmt.Sprintf("unexpected number of lines used: %d (expected %d)",
			actual.linesConsumed, expected.linesConsumed)
	}

	return true, ""
<<<<<<< HEAD
=======
}

func parseHeader(rawHeader string) (headers []base.SipHeader, err error) {
	messages := make(chan base.SipMessage, 0)
	errors := make(chan error, 0)
	p := NewParser(messages, errors, false)

	headers, err = (p.(*parser)).parseHeader(rawHeader)

	// parser.Stop()

	return
>>>>>>> da35d551
}

type toHeaderInput string

func (data toHeaderInput) String() string {
	return string(data)
}

func (data toHeaderInput) evaluate() result {
<<<<<<< HEAD
	parser := NewMessageParser().(*parserImpl)
	headers, err := parser.parseHeader(string(data))
=======
	headers, err := parseHeader(string(data))
>>>>>>> da35d551
	if len(headers) == 1 {
		return &toHeaderResult{err, headers[0].(*base.ToHeader)}
	} else if len(headers) == 0 {
		return &toHeaderResult{err, &base.ToHeader{}}
	} else {
		panic(fmt.Sprintf("Multiple headers returned by To test: %s", string(data)))
	}
}

type toHeaderResult struct {
	err    error
	header *base.ToHeader
}

func (expected *toHeaderResult) equals(other result) (equal bool, reason string) {
	actual := *(other.(*toHeaderResult))

	if expected.err == nil && actual.err != nil {
		return false, fmt.Sprintf("unexpected error: %s", actual.err.Error())
	} else if expected.err != nil && actual.err == nil {
		return false, fmt.Sprintf("unexpected success: got:\n%s\n\n", actual.header.String())
	} else if expected.err != nil {
		// Expected error. Return true immediately with no further checks.
		return true, ""
	}

	if !utils.StrPtrEq(expected.header.DisplayName, actual.header.DisplayName) {
		return false, fmt.Sprintf("unexpected display name: expected \"%s\"; got \"%s\"",
			strPtrStr(expected.header.DisplayName),
			strPtrStr(actual.header.DisplayName))
	}

	switch expected.header.Address.(type) {
	case *base.SipUri:
		uri := *(expected.header.Address.(*base.SipUri))
		urisEqual := uri.Equals(actual.header.Address)
		msg := ""
		if !urisEqual {
			msg = fmt.Sprintf("unexpected result: expected %s, got %s",
				expected.header.Address.String(), actual.header.Address.String())
		}
		if !urisEqual {
			return false, msg
		}
	default:
		// If you're hitting this block, then you need to do the following:
		// - implement a package-private 'equals' method for the URI schema being tested.
		// - add a case block above for that schema, using the 'equals' method in the same was as the existing base.SipUri block above.
		return false, fmt.Sprintf("no support for testing Uri schema in Uri \"%s\" - fix me!", expected.header.Address)
	}

	if !base.ParamsEqual(expected.header.Params, actual.header.Params) {
		return false, fmt.Sprintf("unexpected parameters \"%s\" (expected \"%s\")",
			base.ParamsToString(actual.header.Params, '$', '-'),
			base.ParamsToString(expected.header.Params, '$', '-'))
	}

	return true, ""
}

type fromHeaderInput string

func (data fromHeaderInput) String() string {
	return string(data)
}

func (data fromHeaderInput) evaluate() result {
<<<<<<< HEAD
	parser := NewMessageParser().(*parserImpl)
	headers, err := parser.parseHeader(string(data))
=======
	headers, err := parseHeader(string(data))
>>>>>>> da35d551
	if len(headers) == 1 {
		return &fromHeaderResult{err, headers[0].(*base.FromHeader)}
	} else if len(headers) == 0 {
		return &fromHeaderResult{err, &base.FromHeader{}}
	} else {
		panic(fmt.Sprintf("Multiple headers returned by From test: %s", string(data)))
	}
}

type fromHeaderResult struct {
	err    error
	header *base.FromHeader
}

func (expected *fromHeaderResult) equals(other result) (equal bool, reason string) {
	actual := *(other.(*fromHeaderResult))

	if expected.err == nil && actual.err != nil {
		return false, fmt.Sprintf("unexpected error: %s", actual.err.Error())
	} else if expected.err != nil && actual.err == nil {
		return false, fmt.Sprintf("unexpected success: got:\n%s\n\n", actual.header.String())
	} else if expected.err != nil {
		// Expected error. Return true immediately with no further checks.
		return true, ""
	}

	if !utils.StrPtrEq(expected.header.DisplayName, actual.header.DisplayName) {
		return false, fmt.Sprintf("unexpected display name: expected \"%s\"; got \"%s\"",
			strPtrStr(expected.header.DisplayName),
			strPtrStr(actual.header.DisplayName))
	}

	switch expected.header.Address.(type) {
	case *base.SipUri:
		uri := *(expected.header.Address.(*base.SipUri))
		urisEqual := uri.Equals(actual.header.Address)
		msg := ""
		if !urisEqual {
			msg = fmt.Sprintf("unexpected result: expected %s, got %s",
				expected.header.Address.String(), actual.header.Address.String())
		}
		if !urisEqual {
			return false, msg
		}
	default:
		// If you're hitting this block, then you need to do the following:
		// - implement a package-private 'equals' method for the URI schema being tested.
		// - add a case block above for that schema, using the 'equals' method in the same was as the existing base.SipUri block above.
		return false, fmt.Sprintf("no support for testing Uri schema in Uri \"%s\" - fix me!", expected.header.Address)
	}

	if !base.ParamsEqual(expected.header.Params, actual.header.Params) {
		return false, fmt.Sprintf("unexpected parameters \"%s\" (expected \"%s\")",
			base.ParamsToString(actual.header.Params, '$', '-'),
			base.ParamsToString(expected.header.Params, '$', '-'))
	}

	return true, ""
}

type contactHeaderInput string

func (data contactHeaderInput) String() string {
	return string(data)
}

func (data contactHeaderInput) evaluate() result {
<<<<<<< HEAD
	parser := NewMessageParser().(*parserImpl)
	headers, err := parser.parseHeader(string(data))
=======
	headers, err := parseHeader(string(data))
>>>>>>> da35d551
	contactHeaders := make([]*base.ContactHeader, len(headers))
	if len(headers) > 0 {
		for idx, header := range headers {
			contactHeaders[idx] = header.(*base.ContactHeader)
		}
		return &contactHeaderResult{err, contactHeaders}
	} else {
		return &contactHeaderResult{err, contactHeaders}
	}
}

type contactHeaderResult struct {
	err     error
	headers []*base.ContactHeader
}

func (expected *contactHeaderResult) equals(other result) (equal bool, reason string) {
	actual := *(other.(*contactHeaderResult))

	if expected.err == nil && actual.err != nil {
		return false, fmt.Sprintf("unexpected error: %s", actual.err.Error())
	} else if expected.err != nil && actual.err != nil {
		// Expected error. Return true immediately with no further checks.
		return true, ""
	}

	var buffer bytes.Buffer
	for _, header := range actual.headers {
		buffer.WriteString(fmt.Sprintf("\n\t%s", header))
	}
	buffer.WriteString("\n\n")
	actualStr := buffer.String()

	if expected.err != nil && actual.err == nil {
		return false, fmt.Sprintf("unexpected success: got: %s", actualStr)
	}

	if len(expected.headers) != len(actual.headers) {
		return false, fmt.Sprintf("expected %d headers; got %d. Last expected header: %s. Last actual header: %s",
			len(expected.headers), len(actual.headers),
			expected.headers[len(expected.headers)-1].String(), actual.headers[len(actual.headers)-1].String())
	}

	for idx := range expected.headers {
		if !utils.StrPtrEq(expected.headers[idx].DisplayName, actual.headers[idx].DisplayName) {
			return false, fmt.Sprintf("unexpected display name: expected \"%s\"; got \"%s\"",
				strPtrStr(expected.headers[idx].DisplayName),
				strPtrStr(actual.headers[idx].DisplayName))
		}

		UrisEqual := expected.headers[idx].Address.Equals(actual.headers[idx].Address)
		if !UrisEqual {
<<<<<<< HEAD
			return false, fmt.Sprintf("expected Uri %s; got Uri %s", expected.headers[idx].Address, actual.headers[idx].Address)
=======
			return false, fmt.Sprintf("expected Uri %s; got Uri %s", expected.headers[idx].Address.String(), actual.headers[idx].Address.String())
>>>>>>> da35d551
		}

		if !base.ParamsEqual(expected.headers[idx].Params, actual.headers[idx].Params) {
			return false, fmt.Sprintf("unexpected parameters \"%s\" (expected \"%s\")",
				base.ParamsToString(actual.headers[idx].Params, '$', '-'),
				base.ParamsToString(expected.headers[idx].Params, '$', '-'))
		}
	}

	return true, ""
<<<<<<< HEAD
=======
}

type splitByWSInput string

func (data splitByWSInput) String() string {
	return string(data)
}

func (data splitByWSInput) evaluate() result {
	return splitByWSResult(splitByWhitespace(string(data)))
}

type splitByWSResult []string

func (expected splitByWSResult) equals(other result) (equal bool, reason string) {
	actual := other.(splitByWSResult)
	if len(expected) != len(actual) {
		return false, fmt.Sprintf("unexpected result length in splitByWS test: expected %d %v, got %d %v.", len(expected), expected, len(actual), actual)
	}

	for idx, e := range expected {
		if e != actual[idx] {
			return false, fmt.Sprintf("unexpected result at index %d in splitByWS test: expected '%s'; got '%s'", idx, e, actual[idx])
		}
	}

	return true, ""
>>>>>>> da35d551
}

type cSeqInput string

func (data cSeqInput) String() string {
	return string(data)
}

func (data cSeqInput) evaluate() result {
<<<<<<< HEAD
	parser := NewMessageParser().(*parserImpl)
	headers, err := parser.parseHeader(string(data))
=======
	headers, err := parseHeader(string(data))
>>>>>>> da35d551
	if len(headers) == 1 {
		return &cSeqResult{err, headers[0].(*base.CSeq)}
	} else if len(headers) == 0 {
		return &cSeqResult{err, &base.CSeq{}}
	} else {
		panic(fmt.Sprintf("Multiple headers returned by base.CSeq test: %s", string(data)))
	}
}

type cSeqResult struct {
	err    error
	header *base.CSeq
}

func (expected *cSeqResult) equals(other result) (equal bool, reason string) {
	actual := *(other.(*cSeqResult))
	if expected.err == nil && actual.err != nil {
		return false, fmt.Sprintf("unexpected error: %s", actual.err.Error())
	} else if expected.err != nil && actual.err == nil {
		return false, fmt.Sprintf("unexpected success: got \"%s\"", actual.header.String())
	} else if actual.err == nil && expected.header.SeqNo != actual.header.SeqNo {
		return false, fmt.Sprintf("unexpected sequence number: expected \"%d\", got \"%d\"",
			expected.header.SeqNo, actual.header.SeqNo)
	} else if actual.err == nil && expected.header.MethodName != actual.header.MethodName {
		return false, fmt.Sprintf("unexpected method name: expected %s, got %s", expected.header.MethodName, actual.header.MethodName)
	}

	return true, ""
}

type callIdInput string

func (data callIdInput) String() string {
	return string(data)
}

func (data callIdInput) evaluate() result {
<<<<<<< HEAD
	parser := NewMessageParser().(*parserImpl)
	headers, err := parser.parseHeader(string(data))
=======
	headers, err := parseHeader(string(data))
>>>>>>> da35d551
	if len(headers) == 1 {
		return &callIdResult{err, *(headers[0].(*base.CallId))}
	} else if len(headers) == 0 {
		return &callIdResult{err, base.CallId("")}
	} else {
		panic(fmt.Sprintf("Multiple headers returned by base.CallId test: %s", string(data)))
	}
}

type callIdResult struct {
	err    error
	header base.CallId
}

func (expected callIdResult) equals(other result) (equal bool, reason string) {
	actual := *(other.(*callIdResult))
	if expected.err == nil && actual.err != nil {
		return false, fmt.Sprintf("unexpected error: %s", actual.err.Error())
	} else if expected.err != nil && actual.err == nil {
		return false, fmt.Sprintf("unexpected success: got \"%s\"", actual.header.String())
	} else if actual.err == nil && expected.header.String() != actual.header.String() {
		return false, fmt.Sprintf("unexpected call ID string: expected \"%s\", got \"%s\"",
			expected.header, actual.header)
	}
	return true, ""
}

type maxForwardsInput string

func (data maxForwardsInput) String() string {
	return string(data)
}

func (data maxForwardsInput) evaluate() result {
<<<<<<< HEAD
	parser := NewMessageParser().(*parserImpl)
	headers, err := parser.parseHeader(string(data))
=======
	headers, err := parseHeader(string(data))
>>>>>>> da35d551
	if len(headers) == 1 {
		return &maxForwardsResult{err, *(headers[0].(*base.MaxForwards))}
	} else if len(headers) == 0 {
		return &maxForwardsResult{err, base.MaxForwards(0)}
	} else {
		panic(fmt.Sprintf("Multiple headers returned by Max-Forwards test: %s", string(data)))
	}
}

type maxForwardsResult struct {
	err    error
	header base.MaxForwards
}

func (expected *maxForwardsResult) equals(other result) (equal bool, reason string) {
	actual := *(other.(*maxForwardsResult))
	if expected.err == nil && actual.err != nil {
		return false, fmt.Sprintf("unexpected error: %s", actual.err.Error())
	} else if expected.err != nil && actual.err == nil {
		return false, fmt.Sprintf("unexpected success: got \"%s\"", actual.header.String())
	} else if actual.err == nil && expected.header != actual.header {
		return false, fmt.Sprintf("unexpected max forwards value: expected \"%d\", got \"%d\"",
			expected.header, actual.header)
	}
	return true, ""
}

type contentLengthInput string

func (data contentLengthInput) String() string {
	return string(data)
}

func (data contentLengthInput) evaluate() result {
<<<<<<< HEAD
	parser := NewMessageParser().(*parserImpl)
	headers, err := parser.parseHeader(string(data))
=======
	headers, err := parseHeader(string(data))
>>>>>>> da35d551
	if len(headers) == 1 {
		return &contentLengthResult{err, *(headers[0].(*base.ContentLength))}
	} else if len(headers) == 0 {
		return &contentLengthResult{err, base.ContentLength(0)}
	} else {
		panic(fmt.Sprintf("Multiple headers returned by Content-Length test: %s", string(data)))
	}
}

type contentLengthResult struct {
	err    error
	header base.ContentLength
}

func (expected *contentLengthResult) equals(other result) (equal bool, reason string) {
	actual := *(other.(*contentLengthResult))
	if expected.err == nil && actual.err != nil {
		return false, fmt.Sprintf("unexpected error: %s", actual.err.Error())
	} else if expected.err != nil && actual.err == nil {
		return false, fmt.Sprintf("unexpected success: got \"%s\"", actual.header.String())
	} else if actual.err == nil && expected.header != actual.header {
		return false, fmt.Sprintf("unexpected max forwards value: expected \"%d\", got \"%d\"",
			expected.header, actual.header)
	}
	return true, ""
}

type viaInput string

func (data viaInput) String() string {
	return string(data)
}

func (data viaInput) evaluate() result {
<<<<<<< HEAD
	parser := NewMessageParser().(*parserImpl)
	headers, err := parser.parseHeader(string(data))
=======
	headers, err := parseHeader(string(data))
>>>>>>> da35d551
	if len(headers) == 0 {
		return &viaResult{err, &base.ViaHeader{}}
	} else if len(headers) == 1 {
		return &viaResult{err, headers[0].(*base.ViaHeader)}
	} else {
		panic("got more than one via header on test " + data)
	}
}

type viaResult struct {
	err    error
	header *base.ViaHeader
}

func (expected *viaResult) equals(other result) (equal bool, reason string) {
	actual := *(other.(*viaResult))
	if expected.err == nil && actual.err != nil {
		return false, fmt.Sprintf("unexpected error: %s", actual.err.Error())
	} else if expected.err != nil && actual.err == nil {
		return false, "unexpected success - got: " + actual.header.String()
	} else if expected.err != nil {
		// Got an error, and were expecting one - return with no further checks.
	} else if len(*expected.header) != len(*actual.header) {
		return false,
			fmt.Sprintf("unexpected number of entries: expected %d; got %d.\n"+
				"expected the following entries: %s\n"+
				"got the following entries: %s",
				len(*expected.header), len(*actual.header),
				expected.header.String(), actual.header.String())
	}

	for idx, expectedHop := range *expected.header {
		actualHop := (*actual.header)[idx]
		if expectedHop.ProtocolName != actualHop.ProtocolName {
			return false, fmt.Sprintf("unexpected protocol name '%s' in via entry %d - expected '%s'",
				actualHop.ProtocolName, idx, expectedHop.ProtocolName)
		} else if expectedHop.ProtocolVersion != actualHop.ProtocolVersion {
			return false, fmt.Sprintf("unexpected protocol version '%s' in via entry %d - expected '%s'",
				actualHop.ProtocolVersion, idx, expectedHop.ProtocolVersion)
		} else if expectedHop.Transport != actualHop.Transport {
			return false, fmt.Sprintf("unexpected transport '%s' in via entry %d - expected '%s'",
				actualHop.Transport, idx, expectedHop.Transport)
		} else if expectedHop.Host != actualHop.Host {
			return false, fmt.Sprintf("unexpected host '%s' in via entry %d - expected '%s'",
				actualHop.Host, idx, expectedHop.Host)
		} else if !utils.Uint16PtrEq(expectedHop.Port, actualHop.Port) {
			return false, fmt.Sprintf("unexpected port '%d' in via entry %d - expected '%d'",
				uint16PtrStr(actualHop.Port), idx, uint16PtrStr(expectedHop.Port))
		} else if !base.ParamsEqual(expectedHop.Params, actualHop.Params) {
			return false, fmt.Sprintf("unexpected params '%s' in via entry %d - expected '%s'",
				base.ParamsToString(actualHop.Params, '$', '-'),
				idx,
				base.ParamsToString(expectedHop.Params, '$', '-'))
		}
	}

	return true, ""
}

<<<<<<< HEAD
=======
type ParserTest struct {
	streamed bool
	steps    []parserTestStep
}

func (test *ParserTest) Test(t *testing.T) {
	testsRun++
	output := make(chan base.SipMessage)
	errs := make(chan error)
	p := NewParser(output, errs, test.streamed)
	for stepIdx, step := range test.steps {
		success, reason := step.Test(p, output, errs)
		if !success {
			t.Errorf("failure in test step %d of input:\n%s\n\nfailure was: %s", stepIdx, test.String(), reason)
			return
		}
	}

	testsPassed++
	return
}

func (t *ParserTest) String() string {
	var buffer bytes.Buffer
	buffer.WriteString("[")
	for _, step := range t.steps {
		buffer.WriteString(step.input)
		buffer.WriteString(",")
	}
	buffer.WriteString("]")
	return buffer.String()
}

type parserTestStep struct {
	input string

	// Slightly kludgy - two of these must be nil at any time.
	result        base.SipMessage
	sentError     error
	returnedError error
}

func (step *parserTestStep) Test(parser Parser, msgChan chan base.SipMessage, errChan chan error) (success bool, reason string) {
	_, err := parser.Write([]byte(step.input))
	if err != step.returnedError {
		success = false
		reason = fmt.Sprintf("expected returned error %s on write; got %s", errToStr(step.returnedError), errToStr(err))
		return
	} else if step.returnedError != nil {
		success = true
		return
	}

	// TODO - check returns here as they look a bit fishy.
	if err == nil {
		select {
		case msg := <-msgChan:
			if msg == nil && step.result != nil {
				success = false
				reason = fmt.Sprintf("nil message returned from parser; expected:\n%s", step.result.String())
			} else if msg != nil && step.result == nil {
				success = false
				reason = fmt.Sprintf("expected no message to be returned; got\n%s", msg.String())
			} else if msg.String() != step.result.String() {
				success = false
				reason = fmt.Sprintf("unexpected message returned by parser; expected:\n\n%s\n\nbut got:\n\n%s", step.result.String(), msg.String())
			} else {
				success = true
			}
		case err = <-errChan:
			if err == nil && step.sentError != nil {
				success = false
				reason = fmt.Sprintf("nil error output from parser; expected: %s", step.sentError.Error())
			} else if err != nil && step.sentError == nil {
				success = false
				reason = fmt.Sprintf("expected no error; parser output: %s", err.Error())
			} else {
				success = true
			}
		case <-time.After(time.Second * 1):
			if step.result != nil || step.sentError != nil {
				success = false
				reason = "timeout when processing input"
			} else {
				success = true
			}
		}
	}

	return
}

>>>>>>> da35d551
func TestZZZCountTests(t *testing.T) {
	fmt.Printf("\n *** %d tests run ***", testsRun)
	fmt.Printf("\n *** %d tests passed (%.2f%%) ***\n\n", testsPassed, (float32(testsPassed) * 100.0 / float32(testsRun)))
}

func strPtrStr(strPtr *string) string {
	if strPtr == nil {
		return "nil"
	} else {
		return *strPtr
	}
}

func uint16PtrStr(uint16Ptr *uint16) string {
	if uint16Ptr == nil {
		return "nil"
	} else {
		return strconv.Itoa(int(*uint16Ptr))
	}
<<<<<<< HEAD
=======
}

func errToStr(err error) string {
	if err == nil {
		return "nil"
	} else {
		return err.Error()
	}
>>>>>>> da35d551
}<|MERGE_RESOLUTION|>--- conflicted
+++ resolved
@@ -2,10 +2,7 @@
 
 import (
 	"github.com/stefankopieczek/gossip/base"
-<<<<<<< HEAD
-=======
 	"github.com/stefankopieczek/gossip/log"
->>>>>>> da35d551
 	"github.com/stefankopieczek/gossip/utils"
 )
 
@@ -15,10 +12,7 @@
 	"strconv"
 	"strings"
 	"testing"
-<<<<<<< HEAD
-=======
 	"time"
->>>>>>> da35d551
 )
 
 // Level of logs output during testing.
@@ -85,7 +79,10 @@
 var ui16_5060 = uint16(5060)
 var ui16_9 uint16 = uint16(9)
 
-<<<<<<< HEAD
+func TestAAAASetup(t *testing.T) {
+	log.SetDefaultLogLevel(c_LOG_LEVEL)
+}
+
 func TestParams(t *testing.T) {
 	doTests([]test{
 		// TEST: parseParams
@@ -255,181 +252,6 @@
 		test{hostPortInput("abc123:5060"), &hostPortResult{pass, "abc123", &ui16_5060}},
 		test{hostPortInput("abc123:9"), &hostPortResult{pass, "abc123", &ui16_9}},
 		// TODO IPV6, c.f. IPv6reference in RFC 3261 s25
-=======
-func TestAAAASetup(t *testing.T) {
-	log.SetDefaultLogLevel(c_LOG_LEVEL)
-}
-
-func TestParams(t *testing.T) {
-	doTests([]test{
-		// TEST: parseParams
-		test{&paramInput{";foo=bar", ';', ';', 0, false, true}, &paramResult{pass, map[string]*string{"foo": &bar}, 8}},
-		test{&paramInput{";foo=", ';', ';', 0, false, true}, &paramResult{pass, map[string]*string{"foo": &empty}, 5}},
-		test{&paramInput{";foo", ';', ';', 0, false, true}, &paramResult{pass, map[string]*string{"foo": nil}, 4}},
-		test{&paramInput{";foo=bar!hello", ';', ';', '!', false, true}, &paramResult{pass, map[string]*string{"foo": &bar}, 8}},
-		test{&paramInput{";foo!hello", ';', ';', '!', false, true}, &paramResult{pass, map[string]*string{"foo": nil}, 4}},
-		test{&paramInput{";foo=!hello", ';', ';', '!', false, true}, &paramResult{pass, map[string]*string{"foo": &empty}, 5}},
-		test{&paramInput{";foo=bar!h;l!o", ';', ';', '!', false, true}, &paramResult{pass, map[string]*string{"foo": &bar}, 8}},
-		test{&paramInput{";foo!h;l!o", ';', ';', '!', false, true}, &paramResult{pass, map[string]*string{"foo": nil}, 4}},
-		test{&paramInput{"foo!h;l!o", ';', ';', '!', false, true}, &paramResult{fail, map[string]*string{}, 0}},
-		test{&paramInput{"foo;h;l!o", ';', ';', '!', false, true}, &paramResult{fail, map[string]*string{}, 0}},
-		test{&paramInput{";foo=bar;baz=boop", ';', ';', 0, false, true}, &paramResult{pass, map[string]*string{"foo": &bar, "baz": &boop}, 17}},
-		test{&paramInput{";foo=bar;baz=boop!lol", ';', ';', '!', false, true}, &paramResult{pass, map[string]*string{"foo": &bar, "baz": &boop}, 17}},
-		test{&paramInput{";foo=bar;baz", ';', ';', 0, false, true}, &paramResult{pass, map[string]*string{"foo": &bar, "baz": nil}, 12}},
-		test{&paramInput{";foo;baz=boop", ';', ';', 0, false, true}, &paramResult{pass, map[string]*string{"foo": nil, "baz": &boop}, 13}},
-		test{&paramInput{";foo=bar;baz=boop;a=b", ';', ';', 0, false, true}, &paramResult{pass, map[string]*string{"foo": &bar, "baz": &boop, "a": &b}, 21}},
-		test{&paramInput{";foo;baz=boop;a=b", ';', ';', 0, false, true}, &paramResult{pass, map[string]*string{"foo": nil, "baz": &boop, "a": &b}, 17}},
-		test{&paramInput{";foo=bar;baz;a=b", ';', ';', 0, false, true}, &paramResult{pass, map[string]*string{"foo": &bar, "baz": nil, "a": &b}, 16}},
-		test{&paramInput{";foo=bar;baz=boop;a", ';', ';', 0, false, true}, &paramResult{pass, map[string]*string{"foo": &bar, "baz": &boop, "a": nil}, 19}},
-		test{&paramInput{";foo=bar;baz=;a", ';', ';', 0, false, true}, &paramResult{pass, map[string]*string{"foo": &bar, "baz": &empty, "a": nil}, 15}},
-		test{&paramInput{";foo=;baz=bob;a", ';', ';', 0, false, true}, &paramResult{pass, map[string]*string{"foo": &empty, "baz": &bob, "a": nil}, 15}},
-		test{&paramInput{"foo=bar", ';', ';', 0, false, true}, &paramResult{fail, map[string]*string{}, 0}},
-		test{&paramInput{"$foo=bar", '$', ',', 0, false, true}, &paramResult{pass, map[string]*string{"foo": &bar}, 8}},
-		test{&paramInput{"$foo", '$', ',', 0, false, true}, &paramResult{pass, map[string]*string{"foo": nil}, 4}},
-		test{&paramInput{"$foo=bar!hello", '$', ',', '!', false, true}, &paramResult{pass, map[string]*string{"foo": &bar}, 8}},
-		test{&paramInput{"$foo#hello", '$', ',', '#', false, true}, &paramResult{pass, map[string]*string{"foo": nil}, 4}},
-		test{&paramInput{"$foo=bar!h;,!o", '$', ',', '!', false, true}, &paramResult{pass, map[string]*string{"foo": &bar}, 8}},
-		test{&paramInput{"$foo!h;l!,", '$', ',', '!', false, true}, &paramResult{pass, map[string]*string{"foo": nil}, 4}},
-		test{&paramInput{"foo!h;l!o", '$', ',', '!', false, true}, &paramResult{fail, map[string]*string{}, 0}},
-		test{&paramInput{"foo,h,l!o", '$', ',', '!', false, true}, &paramResult{fail, map[string]*string{}, 0}},
-		test{&paramInput{"$foo=bar,baz=boop", '$', ',', 0, false, true}, &paramResult{pass, map[string]*string{"foo": &bar, "baz": &boop}, 17}},
-		test{&paramInput{"$foo=bar;baz", '$', ',', 0, false, true}, &paramResult{pass, map[string]*string{"foo": &barBaz}, 12}},
-		test{&paramInput{"$foo=bar,baz=boop!lol", '$', ',', '!', false, true}, &paramResult{pass, map[string]*string{"foo": &bar, "baz": &boop}, 17}},
-		test{&paramInput{"$foo=bar,baz", '$', ',', 0, false, true}, &paramResult{pass, map[string]*string{"foo": &bar, "baz": nil}, 12}},
-		test{&paramInput{"$foo=,baz", '$', ',', 0, false, true}, &paramResult{pass, map[string]*string{"foo": &empty, "baz": nil}, 9}},
-		test{&paramInput{"$foo,baz=boop", '$', ',', 0, false, true}, &paramResult{pass, map[string]*string{"foo": nil, "baz": &boop}, 13}},
-		test{&paramInput{"$foo=bar,baz=boop,a=b", '$', ',', 0, false, true}, &paramResult{pass, map[string]*string{"foo": &bar, "baz": &boop, "a": &b}, 21}},
-		test{&paramInput{"$foo,baz=boop,a=b", '$', ',', 0, false, true}, &paramResult{pass, map[string]*string{"foo": nil, "baz": &boop, "a": &b}, 17}},
-		test{&paramInput{"$foo=bar,baz,a=b", '$', ',', 0, false, true}, &paramResult{pass, map[string]*string{"foo": &bar, "baz": nil, "a": &b}, 16}},
-		test{&paramInput{"$foo=bar,baz=boop,a", '$', ',', 0, false, true}, &paramResult{pass, map[string]*string{"foo": &bar, "baz": &boop, "a": nil}, 19}},
-		test{&paramInput{";foo", ';', ';', 0, false, false}, &paramResult{fail, map[string]*string{}, 0}},
-		test{&paramInput{";foo=", ';', ';', 0, false, false}, &paramResult{pass, map[string]*string{"foo": &empty}, 5}},
-		test{&paramInput{";foo=bar;baz=boop", ';', ';', 0, false, false}, &paramResult{pass, map[string]*string{"foo": &bar, "baz": &boop}, 17}},
-		test{&paramInput{";foo=bar;baz", ';', ';', 0, false, false}, &paramResult{fail, map[string]*string{}, 0}},
-		test{&paramInput{";foo;bar=baz", ';', ';', 0, false, false}, &paramResult{fail, map[string]*string{}, 0}},
-		test{&paramInput{";foo=;baz=boop", ';', ';', 0, false, false}, &paramResult{pass, map[string]*string{"foo": &empty, "baz": &boop}, 14}},
-		test{&paramInput{";foo=bar;baz=", ';', ';', 0, false, false}, &paramResult{pass, map[string]*string{"foo": &bar, "baz": &empty}, 13}},
-		test{&paramInput{"$foo=bar,baz=,a=b", '$', ',', 0, false, true}, &paramResult{pass,
-			map[string]*string{"foo": &bar, "baz": &empty, "a": &b}, 17}},
-		test{&paramInput{"$foo=bar,baz,a=b", '$', ',', 0, false, false}, &paramResult{fail, map[string]*string{}, 17}},
-		test{&paramInput{";foo=\"bar\"", ';', ';', 0, false, true}, &paramResult{pass, map[string]*string{"foo": &barQuote}, 10}},
-		test{&paramInput{";foo=\"bar", ';', ';', 0, false, true}, &paramResult{pass, map[string]*string{"foo": &barQuote2}, 9}},
-		test{&paramInput{";foo=bar\"", ';', ';', 0, false, true}, &paramResult{pass, map[string]*string{"foo": &barQuote3}, 9}},
-		test{&paramInput{";\"foo\"=bar", ';', ';', 0, false, true}, &paramResult{pass, map[string]*string{"\"foo\"": &bar}, 10}},
-		test{&paramInput{";foo\"=bar", ';', ';', 0, false, true}, &paramResult{pass, map[string]*string{"foo\"": &bar}, 9}},
-		test{&paramInput{";\"foo=bar", ';', ';', 0, false, true}, &paramResult{pass, map[string]*string{"\"foo": &bar}, 9}},
-		test{&paramInput{";foo=\"bar\"", ';', ';', 0, true, true}, &paramResult{pass, map[string]*string{"foo": &bar}, 10}},
-		test{&paramInput{";foo=\"ba\"r", ';', ';', 0, true, true}, &paramResult{fail, map[string]*string{}, 0}},
-		test{&paramInput{";foo=ba\"r", ';', ';', 0, true, true}, &paramResult{fail, map[string]*string{}, 0}},
-		test{&paramInput{";foo=bar\"", ';', ';', 0, true, true}, &paramResult{fail, map[string]*string{}, 0}},
-		test{&paramInput{";foo=\"bar", ';', ';', 0, true, true}, &paramResult{fail, map[string]*string{}, 0}},
-		test{&paramInput{";\"foo\"=bar", ';', ';', 0, true, true}, &paramResult{fail, map[string]*string{}, 0}},
-		test{&paramInput{";\"foo=bar", ';', ';', 0, true, true}, &paramResult{fail, map[string]*string{}, 0}},
-		test{&paramInput{";foo\"=bar", ';', ';', 0, true, true}, &paramResult{fail, map[string]*string{}, 0}},
-		test{&paramInput{";foo=\"bar;baz\"", ';', ';', 0, true, true}, &paramResult{pass, map[string]*string{"foo": &barBaz}, 14}},
-		test{&paramInput{";foo=\"bar;baz\";a=b", ';', ';', 0, true, true}, &paramResult{pass, map[string]*string{"foo": &barBaz, "a": &b}, 18}},
-		test{&paramInput{";foo=\"bar;baz\";a", ';', ';', 0, true, true}, &paramResult{pass, map[string]*string{"foo": &barBaz, "a": nil}, 16}},
-		test{&paramInput{";foo=bar", ';', ';', 0, true, true}, &paramResult{pass, map[string]*string{"foo": &bar}, 8}},
-		test{&paramInput{";foo=", ';', ';', 0, true, true}, &paramResult{pass, map[string]*string{"foo": &empty}, 5}},
-		test{&paramInput{";foo=\"\"", ';', ';', 0, true, true}, &paramResult{pass, map[string]*string{"foo": &empty}, 7}},
->>>>>>> da35d551
-	}, t)
-}
-
-func TestSipUris(t *testing.T) {
-	doTests([]test{
-		test{sipUriInput("sip:bob@example.com"), &sipUriResult{pass, base.SipUri{User: &bob, Host: "example.com"}}},
-		test{sipUriInput("sip:bob@192.168.0.1"), &sipUriResult{pass, base.SipUri{User: &bob, Host: "192.168.0.1"}}},
-		test{sipUriInput("sip:bob:Hunter2@example.com"), &sipUriResult{pass, base.SipUri{User: &bob, Password: &hunter2, Host: "example.com"}}},
-		test{sipUriInput("sips:bob:Hunter2@example.com"), &sipUriResult{pass, base.SipUri{IsEncrypted: true, User: &bob, Password: &hunter2,
-			Host: "example.com"}}},
-		test{sipUriInput("sips:bob@example.com"), &sipUriResult{pass, base.SipUri{IsEncrypted: true, User: &bob, Host: "example.com"}}},
-		test{sipUriInput("sip:example.com"), &sipUriResult{pass, base.SipUri{Host: "example.com"}}},
-		test{sipUriInput("example.com"), &sipUriResult{fail, base.SipUri{}}},
-		test{sipUriInput("bob@example.com"), &sipUriResult{fail, base.SipUri{}}},
-		test{sipUriInput("sip:bob@example.com:5060"), &sipUriResult{pass, base.SipUri{User: &bob, Host: "example.com", Port: &ui16_5060}}},
-		test{sipUriInput("sip:bob@88.88.88.88:5060"), &sipUriResult{pass, base.SipUri{User: &bob, Host: "88.88.88.88", Port: &ui16_5060}}},
-		test{sipUriInput("sip:bob:Hunter2@example.com:5060"), &sipUriResult{pass, base.SipUri{User: &bob, Password: &hunter2,
-			Host: "example.com", Port: &ui16_5060}}},
-		test{sipUriInput("sip:bob@example.com:5"), &sipUriResult{pass, base.SipUri{User: &bob, Host: "example.com", Port: &ui16_5}}},
-		test{sipUriInput("sip:bob@example.com;foo=bar"), &sipUriResult{pass, base.SipUri{User: &bob, Host: "example.com",
-			UriParams: map[string]*string{"foo": &bar}}}},
-		test{sipUriInput("sip:bob@example.com:5060;foo=bar"), &sipUriResult{pass, base.SipUri{User: &bob, Host: "example.com", Port: &ui16_5060,
-			UriParams: map[string]*string{"foo": &bar}}}},
-		test{sipUriInput("sip:bob@example.com:5;foo"), &sipUriResult{pass, base.SipUri{User: &bob, Host: "example.com", Port: &ui16_5,
-			UriParams: map[string]*string{"foo": nil}}}},
-		test{sipUriInput("sip:bob@example.com:5;foo;baz=bar"), &sipUriResult{pass, base.SipUri{User: &bob, Host: "example.com", Port: &ui16_5,
-			UriParams: map[string]*string{"foo": nil, "baz": &bar}}}},
-		test{sipUriInput("sip:bob@example.com:5;baz=bar;foo"), &sipUriResult{pass, base.SipUri{User: &bob, Host: "example.com", Port: &ui16_5,
-			UriParams: map[string]*string{"foo": nil, "baz": &bar}}}},
-		test{sipUriInput("sip:bob@example.com:5;foo;baz=bar;a=b"), &sipUriResult{pass, base.SipUri{User: &bob, Host: "example.com", Port: &ui16_5,
-			UriParams: map[string]*string{"foo": nil, "baz": &bar, "a": &b}}}},
-		test{sipUriInput("sip:bob@example.com:5;baz=bar;foo;a=b"), &sipUriResult{pass, base.SipUri{User: &bob, Host: "example.com", Port: &ui16_5,
-			UriParams: map[string]*string{"foo": nil, "baz": &bar, "a": &b}}}},
-		test{sipUriInput("sip:bob@example.com?foo=bar"), &sipUriResult{pass, base.SipUri{User: &bob, Host: "example.com",
-			Headers: map[string]*string{"foo": &bar}}}},
-		test{sipUriInput("sip:bob@example.com?foo="), &sipUriResult{pass, base.SipUri{User: &bob, Host: "example.com",
-			Headers: map[string]*string{"foo": &empty}}}},
-		test{sipUriInput("sip:bob@example.com:5060?foo=bar"), &sipUriResult{pass, base.SipUri{User: &bob, Host: "example.com", Port: &ui16_5060,
-			Headers: map[string]*string{"foo": &bar}}}},
-		test{sipUriInput("sip:bob@example.com:5?foo=bar"), &sipUriResult{pass, base.SipUri{User: &bob, Host: "example.com", Port: &ui16_5,
-			Headers: map[string]*string{"foo": &bar}}}},
-		test{sipUriInput("sips:bob@example.com:5?baz=bar&foo=&a=b"), &sipUriResult{pass, base.SipUri{IsEncrypted: true, User: &bob, Host: "example.com", Port: &ui16_5,
-			Headers: map[string]*string{"baz": &bar, "a": &b,
-				"foo": &empty}}}},
-		test{sipUriInput("sip:bob@example.com:5?baz=bar&foo&a=b"), &sipUriResult{fail, base.SipUri{}}},
-		test{sipUriInput("sip:bob@example.com:5?foo"), &sipUriResult{fail, base.SipUri{}}},
-		test{sipUriInput("sip:bob@example.com:50?foo"), &sipUriResult{fail, base.SipUri{}}},
-		test{sipUriInput("sip:bob@example.com:50?foo=bar&baz"), &sipUriResult{fail, base.SipUri{}}},
-		test{sipUriInput("sip:bob@example.com;foo?foo=bar"), &sipUriResult{pass, base.SipUri{User: &bob, Host: "example.com",
-			UriParams: map[string]*string{"foo": nil},
-			Headers:   map[string]*string{"foo": &bar}}}},
-		test{sipUriInput("sip:bob@example.com:5060;foo?foo=bar"), &sipUriResult{pass, base.SipUri{User: &bob, Host: "example.com", Port: &ui16_5060,
-			UriParams: map[string]*string{"foo": nil},
-			Headers:   map[string]*string{"foo": &bar}}}},
-		test{sipUriInput("sip:bob@example.com:5;foo?foo=bar"), &sipUriResult{pass, base.SipUri{User: &bob, Host: "example.com", Port: &ui16_5,
-			UriParams: map[string]*string{"foo": nil},
-			Headers:   map[string]*string{"foo": &bar}}}},
-		test{sipUriInput("sips:bob@example.com:5;foo?baz=bar&a=b&foo="), &sipUriResult{pass, base.SipUri{IsEncrypted: true, User: &bob,
-			Host: "example.com", Port: &ui16_5,
-			UriParams: map[string]*string{"foo": nil},
-			Headers: map[string]*string{"baz": &bar, "a": &b,
-				"foo": &empty}}}},
-		test{sipUriInput("sip:bob@example.com:5;foo?baz=bar&foo&a=b"), &sipUriResult{fail, base.SipUri{}}},
-		test{sipUriInput("sip:bob@example.com:5;foo?foo"), &sipUriResult{fail, base.SipUri{}}},
-		test{sipUriInput("sip:bob@example.com:50;foo?foo"), &sipUriResult{fail, base.SipUri{}}},
-		test{sipUriInput("sip:bob@example.com:50;foo?foo=bar&baz"), &sipUriResult{fail, base.SipUri{}}},
-		test{sipUriInput("sip:bob@example.com;foo=baz?foo=bar"), &sipUriResult{pass, base.SipUri{User: &bob, Host: "example.com",
-			UriParams: map[string]*string{"foo": &baz},
-			Headers:   map[string]*string{"foo": &bar}}}},
-		test{sipUriInput("sip:bob@example.com:5060;foo=baz?foo=bar"), &sipUriResult{pass, base.SipUri{User: &bob, Host: "example.com", Port: &ui16_5060,
-			UriParams: map[string]*string{"foo": &baz},
-			Headers:   map[string]*string{"foo": &bar}}}},
-		test{sipUriInput("sip:bob@example.com:5;foo=baz?foo=bar"), &sipUriResult{pass, base.SipUri{User: &bob, Host: "example.com", Port: &ui16_5,
-			UriParams: map[string]*string{"foo": &baz},
-			Headers:   map[string]*string{"foo": &bar}}}},
-		test{sipUriInput("sips:bob@example.com:5;foo=baz?baz=bar&a=b"), &sipUriResult{pass, base.SipUri{IsEncrypted: true, User: &bob, Host: "example.com", Port: &ui16_5,
-			UriParams: map[string]*string{"foo": &baz},
-			Headers:   map[string]*string{"baz": &bar, "a": &b}}}},
-		test{sipUriInput("sip:bob@example.com:5;foo=baz?baz=bar&foo&a=b"), &sipUriResult{fail, base.SipUri{}}},
-		test{sipUriInput("sip:bob@example.com:5;foo=baz?foo"), &sipUriResult{fail, base.SipUri{}}},
-		test{sipUriInput("sip:bob@example.com:50;foo=baz?foo"), &sipUriResult{fail, base.SipUri{}}},
-		test{sipUriInput("sip:bob@example.com:50;foo=baz?foo=bar&baz"), &sipUriResult{fail, base.SipUri{}}},
-	}, t)
-}
-
-func TestHostPort(t *testing.T) {
-	doTests([]test{
-		test{hostPortInput("example.com"), &hostPortResult{pass, "example.com", nil}},
-		test{hostPortInput("192.168.0.1"), &hostPortResult{pass, "192.168.0.1", nil}},
-		test{hostPortInput("abc123"), &hostPortResult{pass, "abc123", nil}},
-		test{hostPortInput("example.com:5060"), &hostPortResult{pass, "example.com", &ui16_5060}},
-		test{hostPortInput("example.com:9"), &hostPortResult{pass, "example.com", &ui16_9}},
-		test{hostPortInput("192.168.0.1:5060"), &hostPortResult{pass, "192.168.0.1", &ui16_5060}},
-		test{hostPortInput("192.168.0.1:9"), &hostPortResult{pass, "192.168.0.1", &ui16_9}},
-		test{hostPortInput("abc123:5060"), &hostPortResult{pass, "abc123", &ui16_5060}},
-		test{hostPortInput("abc123:9"), &hostPortResult{pass, "abc123", &ui16_9}},
-		// TODO IPV6, c.f. IPv6reference in RFC 3261 s25
 	}, t)
 }
 
@@ -558,7 +380,6 @@
 			&base.ToHeader{DisplayName: &aliceLiddell,
 				Address: &base.SipUri{false, &alice, nil, "wonderland.com", nil, fooSingleton, noParams},
 				Params:  noParams}}},
-<<<<<<< HEAD
 
 		test{toHeaderInput("To: \"Alice Liddell\" <sip:alice@wonderland.com?foo>"), &toHeaderResult{fail,
 			&base.ToHeader{}}},
@@ -583,32 +404,6 @@
 
 		test{toHeaderInput("To: *"), &toHeaderResult{fail, &base.ToHeader{}}},
 
-=======
-
-		test{toHeaderInput("To: \"Alice Liddell\" <sip:alice@wonderland.com?foo>"), &toHeaderResult{fail,
-			&base.ToHeader{}}},
-
-		test{toHeaderInput("To: \"Alice Liddell\" <sip:alice@wonderland.com;foo?foo=bar>;foo=bar"), &toHeaderResult{pass,
-			&base.ToHeader{DisplayName: &aliceLiddell,
-				Address: &base.SipUri{false, &alice, nil, "wonderland.com", nil, fooSingleton, fooEqBar},
-				Params:  fooEqBar}}},
-
-		test{toHeaderInput("To: \"Alice Liddell\" <sip:alice@wonderland.com;foo?foo=bar>;foo"), &toHeaderResult{pass,
-			&base.ToHeader{DisplayName: &aliceLiddell,
-				Address: &base.SipUri{false, &alice, nil, "wonderland.com", nil, fooSingleton, fooEqBar},
-				Params:  fooSingleton}}},
-
-		test{toHeaderInput("To: \"Alice Liddell\" <sip:alice@wonderland.com>"), &toHeaderResult{pass,
-			&base.ToHeader{DisplayName: &aliceLiddell,
-				Address: &base.SipUri{false, &alice, nil, "wonderland.com", nil, noParams, noParams},
-				Params:  noParams}}},
-
-		test{toHeaderInput("To: sip:alice@wonderland.com, sip:hatter@wonderland.com"), &toHeaderResult{fail,
-			&base.ToHeader{}}},
-
-		test{toHeaderInput("To: *"), &toHeaderResult{fail, &base.ToHeader{}}},
-
->>>>>>> da35d551
 		test{toHeaderInput("To: <*>"), &toHeaderResult{fail, &base.ToHeader{}}},
 	}, t)
 }
@@ -720,7 +515,6 @@
 			&base.FromHeader{DisplayName: &aliceLiddell,
 				Address: &base.SipUri{false, &alice, nil, "wonderland.com", nil, fooSingleton, noParams},
 				Params:  noParams}}},
-<<<<<<< HEAD
 
 		test{fromHeaderInput("From: \"Alice Liddell\" <sip:alice@wonderland.com?foo>"), &fromHeaderResult{fail,
 			&base.FromHeader{}}},
@@ -745,32 +539,6 @@
 
 		test{fromHeaderInput("From: *"), &fromHeaderResult{fail, &base.FromHeader{}}},
 
-=======
-
-		test{fromHeaderInput("From: \"Alice Liddell\" <sip:alice@wonderland.com?foo>"), &fromHeaderResult{fail,
-			&base.FromHeader{}}},
-
-		test{fromHeaderInput("From: \"Alice Liddell\" <sip:alice@wonderland.com;foo?foo=bar>;foo=bar"), &fromHeaderResult{pass,
-			&base.FromHeader{DisplayName: &aliceLiddell,
-				Address: &base.SipUri{false, &alice, nil, "wonderland.com", nil, fooSingleton, fooEqBar},
-				Params:  fooEqBar}}},
-
-		test{fromHeaderInput("From: \"Alice Liddell\" <sip:alice@wonderland.com;foo?foo=bar>;foo"), &fromHeaderResult{pass,
-			&base.FromHeader{DisplayName: &aliceLiddell,
-				Address: &base.SipUri{false, &alice, nil, "wonderland.com", nil, fooSingleton, fooEqBar},
-				Params:  fooSingleton}}},
-
-		test{fromHeaderInput("From: \"Alice Liddell\" <sip:alice@wonderland.com>"), &fromHeaderResult{pass,
-			&base.FromHeader{DisplayName: &aliceLiddell,
-				Address: &base.SipUri{false, &alice, nil, "wonderland.com", nil, noParams, noParams},
-				Params:  noParams}}},
-
-		test{fromHeaderInput("From: sip:alice@wonderland.com, sip:hatter@wonderland.com"), &fromHeaderResult{fail,
-			&base.FromHeader{}}},
-
-		test{fromHeaderInput("From: *"), &fromHeaderResult{fail, &base.FromHeader{}}},
-
->>>>>>> da35d551
 		test{fromHeaderInput("From: <*>"), &fromHeaderResult{fail, &base.FromHeader{}}},
 	}, t)
 }
@@ -822,38 +590,22 @@
 		test{contactHeaderInput("Contact: *"), &contactHeaderResult{
 			pass,
 			[]*base.ContactHeader{
-<<<<<<< HEAD
-				&base.ContactHeader{Address: base.WildcardUri{}}}}},
-=======
 				&base.ContactHeader{Address: &base.WildcardUri{}}}}},
->>>>>>> da35d551
 
 		test{contactHeaderInput("Contact: \t  *"), &contactHeaderResult{
 			pass,
 			[]*base.ContactHeader{
-<<<<<<< HEAD
-				&base.ContactHeader{Address: base.WildcardUri{}}}}},
-=======
 				&base.ContactHeader{Address: &base.WildcardUri{}}}}},
->>>>>>> da35d551
 
 		test{contactHeaderInput("M: *"), &contactHeaderResult{
 			pass,
 			[]*base.ContactHeader{
-<<<<<<< HEAD
-				&base.ContactHeader{Address: base.WildcardUri{}}}}},
-=======
 				&base.ContactHeader{Address: &base.WildcardUri{}}}}},
->>>>>>> da35d551
 
 		test{contactHeaderInput("Contact: *"), &contactHeaderResult{
 			pass,
 			[]*base.ContactHeader{
-<<<<<<< HEAD
-				&base.ContactHeader{Address: base.WildcardUri{}}}}},
-=======
 				&base.ContactHeader{Address: &base.WildcardUri{}}}}},
->>>>>>> da35d551
 
 		test{contactHeaderInput("Contact: \"John\" *"), &contactHeaderResult{
 			fail,
@@ -1071,8 +823,6 @@
 					Address: &base.SipUri{false, &kat, nil, "cheshire.gov.uk", nil, noParams, noParams},
 					Params:  fooEqBar}}}},
 	}, t)
-<<<<<<< HEAD
-=======
 }
 
 func TestSplitByWS(t *testing.T) {
@@ -1089,17 +839,11 @@
 		test{splitByWSInput("Hello   wonderful\tworld"), splitByWSResult([]string{"Hello", "wonderful", "world"})},
 		test{splitByWSInput("Hello   wonderful  world"), splitByWSResult([]string{"Hello", "wonderful", "world"})},
 	}, t)
->>>>>>> da35d551
 }
 
 func TestCSeqs(t *testing.T) {
 	doTests([]test{
 		test{cSeqInput("CSeq: 1 INVITE"), &cSeqResult{pass, &base.CSeq{1, "INVITE"}}},
-<<<<<<< HEAD
-		test{cSeqInput("CSeq : 1 INVITE"), &cSeqResult{pass, &base.CSeq{1, "INVITE"}}},
-		test{cSeqInput("CSeq  : 1 INVITE"), &cSeqResult{pass, &base.CSeq{1, "INVITE"}}},
-		test{cSeqInput("CSeq\t: 1 INVITE"), &cSeqResult{pass, &base.CSeq{1, "INVITE"}}},
-=======
 		test{cSeqInput("CSeq : 2 INVITE"), &cSeqResult{pass, &base.CSeq{2, "INVITE"}}},
 		test{cSeqInput("CSeq  : 3 INVITE"), &cSeqResult{pass, &base.CSeq{3, "INVITE"}}},
 		test{cSeqInput("CSeq\t: 4 INVITE"), &cSeqResult{pass, &base.CSeq{4, "INVITE"}}},
@@ -1107,7 +851,6 @@
 		test{cSeqInput("CSeq:\t6 \tINVITE"), &cSeqResult{pass, &base.CSeq{6, "INVITE"}}},
 		test{cSeqInput("CSeq:    7      INVITE"), &cSeqResult{pass, &base.CSeq{7, "INVITE"}}},
 		test{cSeqInput("CSeq: 8  INVITE"), &cSeqResult{pass, &base.CSeq{8, "INVITE"}}},
->>>>>>> da35d551
 		test{cSeqInput("CSeq: 0 register"), &cSeqResult{pass, &base.CSeq{0, "register"}}},
 		test{cSeqInput("CSeq: 10 reGister"), &cSeqResult{pass, &base.CSeq{10, "reGister"}}},
 		test{cSeqInput("CSeq: 17 FOOBAR"), &cSeqResult{pass, &base.CSeq{17, "FOOBAR"}}},
@@ -1216,8 +959,6 @@
 		test{viaInput("Via: box:5060"), &viaResult{fail, &base.ViaHeader{}}},
 		test{viaInput("Via: box:5060;foo=bar"), &viaResult{fail, &base.ViaHeader{}}},
 	}, t)
-<<<<<<< HEAD
-=======
 }
 
 // Basic test of unstreamed parsing, using empty INVITE.
@@ -1412,7 +1153,6 @@
 	}}
 
 	test.Test(t)
->>>>>>> da35d551
 }
 
 type paramInput struct {
@@ -1561,8 +1301,6 @@
 	}
 
 	return true, ""
-<<<<<<< HEAD
-=======
 }
 
 func parseHeader(rawHeader string) (headers []base.SipHeader, err error) {
@@ -1575,7 +1313,6 @@
 	// parser.Stop()
 
 	return
->>>>>>> da35d551
 }
 
 type toHeaderInput string
@@ -1585,12 +1322,7 @@
 }
 
 func (data toHeaderInput) evaluate() result {
-<<<<<<< HEAD
-	parser := NewMessageParser().(*parserImpl)
-	headers, err := parser.parseHeader(string(data))
-=======
 	headers, err := parseHeader(string(data))
->>>>>>> da35d551
 	if len(headers) == 1 {
 		return &toHeaderResult{err, headers[0].(*base.ToHeader)}
 	} else if len(headers) == 0 {
@@ -1658,12 +1390,7 @@
 }
 
 func (data fromHeaderInput) evaluate() result {
-<<<<<<< HEAD
-	parser := NewMessageParser().(*parserImpl)
-	headers, err := parser.parseHeader(string(data))
-=======
 	headers, err := parseHeader(string(data))
->>>>>>> da35d551
 	if len(headers) == 1 {
 		return &fromHeaderResult{err, headers[0].(*base.FromHeader)}
 	} else if len(headers) == 0 {
@@ -1731,12 +1458,7 @@
 }
 
 func (data contactHeaderInput) evaluate() result {
-<<<<<<< HEAD
-	parser := NewMessageParser().(*parserImpl)
-	headers, err := parser.parseHeader(string(data))
-=======
 	headers, err := parseHeader(string(data))
->>>>>>> da35d551
 	contactHeaders := make([]*base.ContactHeader, len(headers))
 	if len(headers) > 0 {
 		for idx, header := range headers {
@@ -1789,11 +1511,7 @@
 
 		UrisEqual := expected.headers[idx].Address.Equals(actual.headers[idx].Address)
 		if !UrisEqual {
-<<<<<<< HEAD
-			return false, fmt.Sprintf("expected Uri %s; got Uri %s", expected.headers[idx].Address, actual.headers[idx].Address)
-=======
 			return false, fmt.Sprintf("expected Uri %s; got Uri %s", expected.headers[idx].Address.String(), actual.headers[idx].Address.String())
->>>>>>> da35d551
 		}
 
 		if !base.ParamsEqual(expected.headers[idx].Params, actual.headers[idx].Params) {
@@ -1804,8 +1522,6 @@
 	}
 
 	return true, ""
-<<<<<<< HEAD
-=======
 }
 
 type splitByWSInput string
@@ -1833,7 +1549,6 @@
 	}
 
 	return true, ""
->>>>>>> da35d551
 }
 
 type cSeqInput string
@@ -1843,12 +1558,7 @@
 }
 
 func (data cSeqInput) evaluate() result {
-<<<<<<< HEAD
-	parser := NewMessageParser().(*parserImpl)
-	headers, err := parser.parseHeader(string(data))
-=======
 	headers, err := parseHeader(string(data))
->>>>>>> da35d551
 	if len(headers) == 1 {
 		return &cSeqResult{err, headers[0].(*base.CSeq)}
 	} else if len(headers) == 0 {
@@ -1886,12 +1596,7 @@
 }
 
 func (data callIdInput) evaluate() result {
-<<<<<<< HEAD
-	parser := NewMessageParser().(*parserImpl)
-	headers, err := parser.parseHeader(string(data))
-=======
 	headers, err := parseHeader(string(data))
->>>>>>> da35d551
 	if len(headers) == 1 {
 		return &callIdResult{err, *(headers[0].(*base.CallId))}
 	} else if len(headers) == 0 {
@@ -1926,12 +1631,7 @@
 }
 
 func (data maxForwardsInput) evaluate() result {
-<<<<<<< HEAD
-	parser := NewMessageParser().(*parserImpl)
-	headers, err := parser.parseHeader(string(data))
-=======
 	headers, err := parseHeader(string(data))
->>>>>>> da35d551
 	if len(headers) == 1 {
 		return &maxForwardsResult{err, *(headers[0].(*base.MaxForwards))}
 	} else if len(headers) == 0 {
@@ -1966,12 +1666,7 @@
 }
 
 func (data contentLengthInput) evaluate() result {
-<<<<<<< HEAD
-	parser := NewMessageParser().(*parserImpl)
-	headers, err := parser.parseHeader(string(data))
-=======
 	headers, err := parseHeader(string(data))
->>>>>>> da35d551
 	if len(headers) == 1 {
 		return &contentLengthResult{err, *(headers[0].(*base.ContentLength))}
 	} else if len(headers) == 0 {
@@ -2006,12 +1701,7 @@
 }
 
 func (data viaInput) evaluate() result {
-<<<<<<< HEAD
-	parser := NewMessageParser().(*parserImpl)
-	headers, err := parser.parseHeader(string(data))
-=======
 	headers, err := parseHeader(string(data))
->>>>>>> da35d551
 	if len(headers) == 0 {
 		return &viaResult{err, &base.ViaHeader{}}
 	} else if len(headers) == 1 {
@@ -2071,8 +1761,6 @@
 	return true, ""
 }
 
-<<<<<<< HEAD
-=======
 type ParserTest struct {
 	streamed bool
 	steps    []parserTestStep
@@ -2165,7 +1853,6 @@
 	return
 }
 
->>>>>>> da35d551
 func TestZZZCountTests(t *testing.T) {
 	fmt.Printf("\n *** %d tests run ***", testsRun)
 	fmt.Printf("\n *** %d tests passed (%.2f%%) ***\n\n", testsPassed, (float32(testsPassed) * 100.0 / float32(testsRun)))
@@ -2185,8 +1872,6 @@
 	} else {
 		return strconv.Itoa(int(*uint16Ptr))
 	}
-<<<<<<< HEAD
-=======
 }
 
 func errToStr(err error) string {
@@ -2195,5 +1880,4 @@
 	} else {
 		return err.Error()
 	}
->>>>>>> da35d551
 }